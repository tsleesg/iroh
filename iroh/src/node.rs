--- conflicted
+++ resolved
@@ -16,6 +16,7 @@
 use anyhow::{anyhow, Result};
 use futures::future::{BoxFuture, Shared};
 use futures::{FutureExt, StreamExt};
+use iroh_bytes::downloader::Downloader;
 use iroh_bytes::store::ReadableStore;
 use iroh_bytes::BlobFormat;
 use iroh_bytes::Hash;
@@ -43,507 +44,8 @@
 mod rpc;
 mod rpc_status;
 
-<<<<<<< HEAD
-const MAX_CONNECTIONS: u32 = 1024;
-const MAX_STREAMS: u64 = 10;
-const HEALTH_POLL_WAIT: Duration = Duration::from_secs(1);
-
-/// Default bind address for the node.
-/// 11204 is "iroh" in leetspeak <https://simple.wikipedia.org/wiki/Leet>
-pub const DEFAULT_BIND_PORT: u16 = 11204;
-
-/// How long we wait at most for some endpoints to be discovered.
-const ENDPOINT_WAIT: Duration = Duration::from_secs(5);
-
-/// Chunk size for getting blobs over RPC
-const RPC_BLOB_GET_CHUNK_SIZE: usize = 1024 * 64;
-/// Channel cap for getting blobs over RPC
-const RPC_BLOB_GET_CHANNEL_CAP: usize = 2;
-/// Default interval between GC runs.
-const DEFAULT_GC_INTERVAL: Duration = Duration::from_secs(60 * 5);
-
-/// Policy for garbage collection.
-#[derive(Debug, Clone, Copy, PartialEq, Eq, Serialize, Deserialize)]
-pub enum GcPolicy {
-    /// Garbage collection is disabled.
-    Disabled,
-    /// Garbage collection is run at the given interval.
-    Interval(Duration),
-}
-
-impl Default for GcPolicy {
-    fn default() -> Self {
-        Self::Interval(DEFAULT_GC_INTERVAL)
-    }
-}
-
-/// Builder for the [`Node`].
-///
-/// You must supply a blob store and a document store.
-///
-/// Blob store implementations are available in [`iroh_bytes::store`].
-/// Document store implementations are available in [`iroh_sync::store`].
-///
-/// Everything else is optional.
-///
-/// Finally you can create and run the node by calling [`Builder::spawn`].
-///
-/// The returned [`Node`] is awaitable to know when it finishes.  It can be terminated
-/// using [`Node::shutdown`].
-#[derive(Debug)]
-pub struct Builder<D, S = iroh_sync::store::memory::Store, E = DummyServerEndpoint>
-where
-    D: Map,
-    S: DocStore,
-    E: ServiceEndpoint<ProviderService>,
-{
-    bind_port: u16,
-    secret_key: SecretKey,
-    rpc_endpoint: E,
-    db: D,
-    keylog: bool,
-    derp_mode: DerpMode,
-    gc_policy: GcPolicy,
-    rt: Option<tokio_util::task::LocalPoolHandle>,
-    docs: S,
-    /// Path to store peer data. If `None`, peer data will not be persisted.
-    peers_data_path: Option<PathBuf>,
-}
-
-const PROTOCOLS: [&[u8]; 3] = [&iroh_bytes::protocol::ALPN, GOSSIP_ALPN, SYNC_ALPN];
-
-impl<D: Map, S: DocStore> Builder<D, S> {
-    /// Creates a new builder for [`Node`] using the given database.
-    fn with_db_and_store(db: D, docs: S) -> Self {
-        Self {
-            bind_port: DEFAULT_BIND_PORT,
-            secret_key: SecretKey::generate(),
-            db,
-            keylog: false,
-            derp_mode: DerpMode::Default,
-            rpc_endpoint: Default::default(),
-            gc_policy: GcPolicy::Disabled,
-            rt: None,
-            docs,
-            peers_data_path: None,
-        }
-    }
-}
-
-impl<D, S, E> Builder<D, S, E>
-where
-    D: BaoStore,
-    S: DocStore,
-    E: ServiceEndpoint<ProviderService>,
-{
-    /// Configure rpc endpoint, changing the type of the builder to the new endpoint type.
-    pub fn rpc_endpoint<E2: ServiceEndpoint<ProviderService>>(
-        self,
-        value: E2,
-    ) -> Builder<D, S, E2> {
-        // we can't use ..self here because the return type is different
-        Builder {
-            bind_port: self.bind_port,
-            secret_key: self.secret_key,
-            db: self.db,
-            keylog: self.keylog,
-            rpc_endpoint: value,
-            derp_mode: self.derp_mode,
-            gc_policy: self.gc_policy,
-            rt: self.rt,
-            docs: self.docs,
-            peers_data_path: self.peers_data_path,
-        }
-    }
-
-    /// Sets the garbage collection policy.
-    ///
-    /// By default garbage collection is disabled.
-    pub fn gc_policy(mut self, gc_policy: GcPolicy) -> Self {
-        self.gc_policy = gc_policy;
-        self
-    }
-
-    /// Sets the DERP servers to assist in establishing connectivity.
-    ///
-    /// DERP servers are used to discover other nodes by [`PublicKey`] and also help
-    /// establish connections between peers by being an initial relay for traffic while
-    /// assisting in holepunching to establish a direct connection between peers.
-    ///
-    /// When using [DerpMode::Custom], the provided `derp_map` must contain at least one
-    /// configured derp node.  If an invalid [`iroh_net::derp::DerpMap`]
-    /// is provided [`Self::spawn`] will result in an error.
-    pub fn derp_mode(mut self, dm: DerpMode) -> Self {
-        self.derp_mode = dm;
-        self
-    }
-
-    /// Binds the node service to a different socket.
-    ///
-    /// By default it binds to `127.0.0.1:11204`.
-    pub fn bind_port(mut self, port: u16) -> Self {
-        self.bind_port = port;
-        self
-    }
-
-    /// Uses the given [`SecretKey`] for the [`PublicKey`] instead of a newly generated one.
-    pub fn secret_key(mut self, secret_key: SecretKey) -> Self {
-        self.secret_key = secret_key;
-        self
-    }
-
-    /// Whether to log the SSL pre-master key.
-    ///
-    /// If `true` and the `SSLKEYLOGFILE` environment variable is the path to a file this
-    /// file will be used to log the SSL pre-master key.  This is useful to inspect captured
-    /// traffic.
-    pub fn keylog(mut self, keylog: bool) -> Self {
-        self.keylog = keylog;
-        self
-    }
-
-    /// Set the path where known peer data is loaded on start-up and later persisted.
-    pub fn peers_data_path(mut self, path: PathBuf) -> Self {
-        self.peers_data_path = Some(path);
-        self
-    }
-
-    /// Sets the tokio runtime to use.
-    ///
-    /// If not set, the current runtime will be picked up.
-    pub fn local_pool(mut self, rt: &LocalPoolHandle) -> Self {
-        self.rt = Some(rt.clone());
-        self
-    }
-
-    /// Spawns the [`Node`] in a tokio task.
-    ///
-    /// This will create the underlying network server and spawn a tokio task accepting
-    /// connections.  The returned [`Node`] can be used to control the task as well as
-    /// get information about it.
-    pub async fn spawn(self) -> Result<Node<D>> {
-        trace!("spawning node");
-        let lp = self
-            .rt
-            .unwrap_or_else(|| LocalPoolHandle::new(num_cpus::get()));
-        // Initialize the metrics collection.
-        //
-        // The metrics are global per process. Subsequent calls do not change the metrics
-        // collection and will return an error. We ignore this error. This means that if you'd
-        // spawn multiple Iroh nodes in the same process, the metrics would be shared between the
-        // nodes.
-        #[cfg(feature = "metrics")]
-        crate::metrics::try_init_metrics_collection().ok();
-
-        let mut transport_config = quinn::TransportConfig::default();
-        transport_config
-            .max_concurrent_bidi_streams(MAX_STREAMS.try_into()?)
-            .max_concurrent_uni_streams(0u32.into());
-
-        let endpoint = MagicEndpoint::builder()
-            .secret_key(self.secret_key.clone())
-            .alpns(PROTOCOLS.iter().map(|p| p.to_vec()).collect())
-            .keylog(self.keylog)
-            .transport_config(transport_config)
-            .concurrent_connections(MAX_CONNECTIONS)
-            .derp_mode(self.derp_mode);
-        let endpoint = match self.peers_data_path {
-            Some(path) => endpoint.peers_data_path(path),
-            None => endpoint,
-        };
-        let endpoint = endpoint.bind(self.bind_port).await?;
-        trace!("created quinn endpoint");
-
-        let (cb_sender, cb_receiver) = mpsc::channel(8);
-        let cancel_token = CancellationToken::new();
-
-        debug!("rpc listening on: {:?}", self.rpc_endpoint.local_addr());
-
-        let addr = endpoint.my_addr().await?;
-
-        // initialize the gossip protocol
-        let gossip = Gossip::from_endpoint(endpoint.clone(), Default::default(), &addr.info);
-
-        // spawn the sync engine
-        let downloader = Downloader::new(self.db.clone(), endpoint.clone(), lp.clone());
-        let ds = self.docs.clone();
-        let sync = SyncEngine::spawn(
-            endpoint.clone(),
-            gossip.clone(),
-            self.docs,
-            self.db.clone(),
-            downloader.clone(),
-        );
-
-        let callbacks = Callbacks::default();
-        let gc_task = if let GcPolicy::Interval(gc_period) = self.gc_policy {
-            tracing::info!("Starting GC task with interval {:?}", gc_period);
-            let db = self.db.clone();
-            let callbacks = callbacks.clone();
-            let task = lp.spawn_pinned(move || Self::gc_loop(db, ds, gc_period, callbacks));
-            Some(AbortingJoinHandle(task))
-        } else {
-            None
-        };
-        let (internal_rpc, controller) = quic_rpc::transport::flume::connection(1);
-        let inner = Arc::new(NodeInner {
-            db: self.db,
-            endpoint: endpoint.clone(),
-            secret_key: self.secret_key,
-            controller,
-            cancel_token,
-            callbacks: callbacks.clone(),
-            cb_sender,
-            gc_task,
-            rt: lp.clone(),
-            sync,
-            downloader,
-        });
-        let task = {
-            let gossip = gossip.clone();
-            let handler = rpc::Handler {
-                inner: inner.clone(),
-            };
-            let me = endpoint.node_id().fmt_short();
-            let ep = endpoint.clone();
-            tokio::task::spawn(
-                async move {
-                    Self::run(
-                        ep,
-                        callbacks,
-                        cb_receiver,
-                        handler,
-                        self.rpc_endpoint,
-                        internal_rpc,
-                        gossip,
-                    )
-                    .await
-                }
-                .instrument(error_span!("node", %me)),
-            )
-        };
-        let node = Node {
-            inner,
-            task: task.map_err(Arc::new).boxed().shared(),
-        };
-
-        // spawn a task that updates the gossip endpoints.
-        // TODO: track task
-        let mut stream = endpoint.local_endpoints();
-        tokio::task::spawn(async move {
-            while let Some(eps) = stream.next().await {
-                if let Err(err) = gossip.update_endpoints(&eps) {
-                    warn!("Failed to update gossip endpoints: {err:?}");
-                }
-            }
-            warn!("failed to retrieve local endpoints");
-        });
-
-        // Wait for a single endpoint update, to make sure
-        // we found some endpoints
-        tokio::time::timeout(ENDPOINT_WAIT, endpoint.local_endpoints().next())
-            .await
-            .context("waiting for endpoint")?
-            .context("no endpoints")?;
-
-        Ok(node)
-    }
-
-    #[allow(clippy::too_many_arguments)]
-    async fn run(
-        server: MagicEndpoint,
-        callbacks: Callbacks,
-        mut cb_receiver: mpsc::Receiver<EventCallback>,
-        handler: rpc::Handler<D>,
-        rpc: E,
-        internal_rpc: impl ServiceEndpoint<ProviderService>,
-        gossip: Gossip,
-    ) {
-        let rpc = RpcServer::new(rpc);
-        let internal_rpc = RpcServer::new(internal_rpc);
-        if let Ok((ipv4, ipv6)) = server.local_addr() {
-            debug!(
-                "listening at: {}{}",
-                ipv4,
-                ipv6.map(|addr| format!(" and {addr}")).unwrap_or_default()
-            );
-        }
-        let cancel_token = handler.inner.cancel_token.clone();
-
-        // forward our initial endpoints to the gossip protocol
-        // it may happen the the first endpoint update callback is missed because the gossip cell
-        // is only initialized once the endpoint is fully bound
-        if let Some(local_endpoints) = server.local_endpoints().next().await {
-            debug!(me = ?server.node_id(), "gossip initial update: {local_endpoints:?}");
-            gossip.update_endpoints(&local_endpoints).ok();
-        }
-
-        loop {
-            tokio::select! {
-                biased;
-                _ = cancel_token.cancelled() => break,
-                // handle rpc requests. This will do nothing if rpc is not configured, since
-                // accept is just a pending future.
-                request = rpc.accept() => {
-                    match request {
-                        Ok((msg, chan)) => {
-                            handler.handle_rpc_request(msg, chan);
-                        }
-                        Err(e) => {
-                            info!("rpc request error: {:?}", e);
-                        }
-                    }
-                },
-                // handle internal rpc requests.
-                request = internal_rpc.accept() => {
-                    match request {
-                        Ok((msg, chan)) => {
-                            handler.handle_rpc_request(msg, chan);
-                        }
-                        Err(_) => {
-                            info!("last controller dropped, shutting down");
-                            break;
-                        }
-                    }
-                },
-                // handle incoming p2p connections
-                Some(mut connecting) = server.accept() => {
-                    let alpn = match get_alpn(&mut connecting).await {
-                        Ok(alpn) => alpn,
-                        Err(err) => {
-                            error!("invalid handshake: {:?}", err);
-                            continue;
-                        }
-                    };
-                    let gossip = gossip.clone();
-                    let inner = handler.inner.clone();
-                    let sync = handler.inner.sync.clone();
-                    tokio::task::spawn(async move {
-                        if let Err(err) = handle_connection(connecting, alpn, inner, gossip, sync).await {
-                            warn!("Handling incoming connection ended with error: {err}");
-                        }
-                    });
-                },
-                // Handle new callbacks
-                Some(cb) = cb_receiver.recv() => {
-                    callbacks.push(cb).await;
-                }
-                else => break,
-            }
-        }
-
-        // Closing the Endpoint is the equivalent of calling Connection::close on all
-        // connections: Operations will immediately fail with
-        // ConnectionError::LocallyClosed.  All streams are interrupted, this is not
-        // graceful.
-        let error_code = Closed::ProviderTerminating;
-        server
-            .close(error_code.into(), error_code.reason())
-            .await
-            .ok();
-    }
-
-    async fn gc_loop(db: D, ds: S, gc_period: Duration, callbacks: Callbacks) {
-        tracing::debug!("GC loop starting {:?}", gc_period);
-        'outer: loop {
-            // do delay before the two phases of GC
-            tokio::time::sleep(gc_period).await;
-            tracing::debug!("Starting GC");
-            callbacks
-                .send(Event::Db(iroh_bytes::store::Event::GcStarted))
-                .await;
-            db.clear_live().await;
-            let doc_hashes = match ds.content_hashes() {
-                Ok(hashes) => hashes,
-                Err(err) => {
-                    tracing::error!("Error getting doc hashes: {}", err);
-                    continue 'outer;
-                }
-            };
-            let mut doc_db_error = false;
-            let doc_hashes = doc_hashes.filter_map(|e| match e {
-                Ok(hash) => Some(hash),
-                Err(err) => {
-                    tracing::error!("Error getting doc hash: {}", err);
-                    doc_db_error = true;
-                    None
-                }
-            });
-            db.add_live(doc_hashes).await;
-            if doc_db_error {
-                tracing::error!("Error getting doc hashes, skipping GC to be safe");
-                continue 'outer;
-            }
-
-            tracing::debug!("Starting GC mark phase");
-            let mut stream = db.gc_mark(None);
-            while let Some(item) = stream.next().await {
-                match item {
-                    GcMarkEvent::CustomDebug(text) => {
-                        tracing::debug!("{}", text);
-                    }
-                    GcMarkEvent::CustomWarning(text, _) => {
-                        tracing::warn!("{}", text);
-                    }
-                    GcMarkEvent::Error(err) => {
-                        tracing::error!("Fatal error during GC mark {}", err);
-                        continue 'outer;
-                    }
-                }
-            }
-
-            tracing::debug!("Starting GC sweep phase");
-            let mut stream = db.gc_sweep();
-            while let Some(item) = stream.next().await {
-                match item {
-                    GcSweepEvent::CustomDebug(text) => {
-                        tracing::debug!("{}", text);
-                    }
-                    GcSweepEvent::CustomWarning(text, _) => {
-                        tracing::warn!("{}", text);
-                    }
-                    GcSweepEvent::Error(err) => {
-                        tracing::error!("Fatal error during GC mark {}", err);
-                        continue 'outer;
-                    }
-                }
-            }
-            callbacks
-                .send(Event::Db(iroh_bytes::store::Event::GcCompleted))
-                .await;
-        }
-    }
-}
-
-// TODO: Restructure this code to not take all these arguments.
-#[allow(clippy::too_many_arguments)]
-async fn handle_connection<D: BaoStore>(
-    connecting: quinn::Connecting,
-    alpn: String,
-    node: Arc<NodeInner<D>>,
-    gossip: Gossip,
-    sync: SyncEngine,
-) -> Result<()> {
-    match alpn.as_bytes() {
-        GOSSIP_ALPN => gossip.handle_connection(connecting.await?).await?,
-        SYNC_ALPN => sync.handle_connection(connecting).await?,
-        alpn if alpn == iroh_bytes::protocol::ALPN => {
-            iroh_bytes::provider::handle_connection(
-                connecting,
-                node.db.clone(),
-                node.callbacks.clone(),
-                node.rt.clone(),
-            )
-            .await
-        }
-        _ => bail!("ignoring connection: unsupported ALPN protocol"),
-    }
-    Ok(())
-}
-=======
 pub use builder::{Builder, GcPolicy, StorageConfig};
 pub use rpc_status::RpcStatus;
->>>>>>> 980b53d2
 
 type EventCallback = Box<dyn Fn(Event) -> BoxFuture<'static, ()> + 'static + Sync + Send>;
 
