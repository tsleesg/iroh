--- conflicted
+++ resolved
@@ -62,12 +62,10 @@
     // remove could fail e.g. on windows if the file is still open
     std::fs::remove_file(path)?;
     Ok(data)
-<<<<<<< HEAD
 }
 
 /// A wrapper for a flume receiver that allows peeking at the next message.
 #[derive(Debug)]
-#[allow(dead_code)]
 pub(super) struct PeekableFlumeReceiver<T> {
     msg: Option<T>,
     recv: flume::Receiver<T>,
@@ -179,6 +177,4 @@
         self.count -= 1;
         self.recv.recv_timeout(remaining)
     }
-=======
->>>>>>> 20ac5e54
 }