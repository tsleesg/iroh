--- conflicted
+++ resolved
@@ -16,13 +16,8 @@
 use iroh_bytes::Hash;
 use parking_lot::RwLock;
 use redb::{
-<<<<<<< HEAD
     Database, MultimapTableDefinition, ReadOnlyTable, ReadableMultimapTable, ReadableTable,
     TableDefinition,
-=======
-    Database, MultimapTableDefinition, Range as TableRange, ReadOnlyTable, ReadTransaction,
-    ReadableMultimapTable, ReadableTable, StorageError, Table, TableDefinition, TableHandle,
->>>>>>> c1ebea8e
 };
 
 use crate::{
@@ -30,11 +25,10 @@
     ranger::{Fingerprint, Range, RangeEntry},
     store::Store as _,
     sync::{Entry, EntrySignature, Record, RecordIdentifier, Replica, SignedEntry},
-    AuthorId, Capability, CapabilityKind, NamespaceId, NamespaceSecret, PeerIdBytes,
+    AuthorId, Capability, CapabilityKind, NamespaceId, PeerIdBytes,
 };
 
-<<<<<<< HEAD
-use super::{pubkeys::MemPublicKeyStore, OpenError, PublicKeyStore, Query};
+use super::{pubkeys::MemPublicKeyStore, ImportNamespaceOutcome, OpenError, PublicKeyStore, Query};
 
 mod bounds;
 mod migrations;
@@ -46,17 +40,6 @@
 use self::ranges::{TableRange, TableReader};
 
 pub use self::ranges::RecordsRange;
-=======
-use super::{pubkeys::MemPublicKeyStore, ImportNamespaceOutcome, OpenError, PublicKeyStore};
->>>>>>> c1ebea8e
-
-/// Manages the replicas and authors for an instance.
-#[derive(Debug, Clone)]
-pub struct Store {
-    db: Arc<Database>,
-    open_replicas: Arc<RwLock<HashSet<NamespaceId>>>,
-    pubkeys: MemPublicKeyStore,
-}
 
 // Table Definitions
 
@@ -66,14 +49,14 @@
 // Value: #[u8; 32] # Author
 const AUTHORS_TABLE: TableDefinition<&[u8; 32], &[u8; 32]> = TableDefinition::new("authors-1");
 
-// Namespaces
+// Namespaces v1 (unused, replaced by Namespaces v2 in migration )
 // Table
 // Key: [u8; 32] # NamespaceId
-// Value: #[u8; 32] # Namespace
+// Value: [u8; 32] # NamespaceSecret
 const NAMESPACES_TABLE_V1: TableDefinition<&[u8; 32], &[u8; 32]> =
     TableDefinition::new("namespaces-1");
 
-// Namespaces
+// Namespaces v2
 // Table
 // Key: [u8; 32] # NamespaceId
 // Value: (u8, [u8; 32]) # (CapabilityKind, Capability)
@@ -104,77 +87,30 @@
 // Records by key
 // Key: (NamespaceId, Key, AuthorId)
 // Value: ()
-
 const RECORDS_BY_KEY_TABLE: TableDefinition<RecordsByKeyId, ()> =
     TableDefinition::new("records-by-key-1");
 type RecordsByKeyId<'a> = (&'a [u8; 32], &'a [u8], &'a [u8; 32]);
 type RecordsByKeyIdOwned = ([u8; 32], Bytes, [u8; 32]);
 
+/// Peers stored per document.
+/// - Key: [`NamespaceId::as_bytes`]
+/// - Value: ([`Nanos`], &[`PeerIdBytes`]) representing the last time a peer was used.
+const NAMESPACE_PEERS_TABLE: MultimapTableDefinition<&[u8; 32], (Nanos, &PeerIdBytes)> =
+    MultimapTableDefinition::new("sync-peers-1");
 /// Number of seconds elapsed since [`std::time::SystemTime::UNIX_EPOCH`]. Used to register the
 /// last time a peer was useful in a document.
 // NOTE: resolution is nanoseconds, stored as a u64 since this covers ~500years from unix epoch,
 // which should be more than enough
 type Nanos = u64;
-/// Peers stored per document.
-/// - Key: [`NamespaceId::as_bytes`]
-/// - Value: ([`Nanos`], &[`PeerIdBytes`]) representing the last time a peer was used.
-const NAMESPACE_PEERS_TABLE: MultimapTableDefinition<&[u8; 32], (Nanos, &PeerIdBytes)> =
-    MultimapTableDefinition::new("sync-peers-1");
-
-<<<<<<< HEAD
-=======
-/// migration 001: populate the latest table (which did not exist before)
-fn migration_001_populate_latest_table(
-    records_table: &Table<RecordsId<'static>, RecordsValue<'static>>,
-    latest_table: &mut Table<LatestKey<'static>, LatestValue<'static>>,
-) -> Result<()> {
-    tracing::info!("Starting migration: 001_populate_latest_table");
-    #[allow(clippy::type_complexity)]
-    let mut heads: HashMap<([u8; 32], [u8; 32]), (u64, Vec<u8>)> = HashMap::new();
-    let iter = records_table.iter()?;
-
-    for next in iter {
-        let next = next?;
-        let (namespace, author, key) = next.0.value();
-        let (timestamp, _namespace_sig, _author_sig, _len, _hash) = next.1.value();
-        heads
-            .entry((*namespace, *author))
-            .and_modify(|e| {
-                if timestamp >= e.0 {
-                    *e = (timestamp, key.to_vec());
-                }
-            })
-            .or_insert_with(|| (timestamp, key.to_vec()));
-    }
-    let len = heads.len();
-    for ((namespace, author), (timestamp, key)) in heads {
-        latest_table.insert((&namespace, &author), (timestamp, key.as_slice()))?;
-    }
-    tracing::info!("Migration finished (inserted {} entries)", len);
-    Ok(())
-}
-
-/// Migrate the namespaces table from V1 to V2.
-fn migration_002_namespaces_v2(
-    namespaces_v1: Table<&[u8; 32], &[u8; 32]>,
-    namespaces_v2: &mut Table<&[u8; 32], (u8, &[u8; 32])>,
-) -> Result<()> {
-    tracing::info!("Starting migration: 002_namespaces_v2");
-    let mut entries = 0;
-    for res in namespaces_v1.iter()? {
-        let db_value = res?.1;
-        let secret_bytes = db_value.value();
-        let capability = Capability::Write(NamespaceSecret::from_bytes(secret_bytes));
-        let id = capability.id().to_bytes();
-        let (raw_kind, raw_bytes) = capability.raw();
-        namespaces_v2.insert(&id, (raw_kind, &raw_bytes))?;
-        entries += 1;
-    }
-    tracing::info!("Migration finished ({entries} entries)");
-    Ok(())
-}
-
->>>>>>> c1ebea8e
+
+/// Manages the replicas and authors for an instance.
+#[derive(Debug, Clone)]
+pub struct Store {
+    db: Arc<Database>,
+    open_replicas: Arc<RwLock<HashSet<NamespaceId>>>,
+    pubkeys: MemPublicKeyStore,
+}
+
 impl Store {
     /// Create or open a store from a `path` to a database file.
     ///
@@ -185,38 +121,14 @@
         // Setup all tables
         let write_tx = db.begin_write()?;
         {
-<<<<<<< HEAD
             let _table = write_tx.open_table(RECORDS_TABLE)?;
             let _table = write_tx.open_table(NAMESPACES_TABLE)?;
-=======
-            let records_table = write_tx.open_table(RECORDS_TABLE)?;
-            let namespaces_v1_exists = write_tx
-                .list_tables()?
-                .any(|handle| handle.name() == NAMESPACES_TABLE_V1.name());
-            let mut namespaces_v2 = write_tx.open_table(NAMESPACES_TABLE)?;
->>>>>>> c1ebea8e
-            let _table = write_tx.open_table(AUTHORS_TABLE)?;
             let _table = write_tx.open_table(LATEST_TABLE)?;
             let _table = write_tx.open_multimap_table(NAMESPACE_PEERS_TABLE)?;
-<<<<<<< HEAD
-            let _table = write_tx.open_table(RECORDS_BY_KEY_TABLE)?;
-=======
-
-            // migration 001: populate latest table if it was empty before
-            if latest_table.is_empty()? && !records_table.is_empty()? {
-                migration_001_populate_latest_table(&records_table, &mut latest_table)?;
-            }
-
-            // migration 002: update namespaces from V1 to V2
-            if namespaces_v1_exists {
-                let namespaces_v1 = write_tx.open_table(NAMESPACES_TABLE_V1)?;
-                migration_002_namespaces_v2(namespaces_v1, &mut namespaces_v2)?;
-                write_tx.delete_table(NAMESPACES_TABLE_V1)?;
-            }
->>>>>>> c1ebea8e
         }
         write_tx.commit()?;
 
+        // Run database migrations
         migrations::run_migrations(&db)?;
 
         Ok(Store {
@@ -490,15 +402,11 @@
     }
 }
 
-<<<<<<< HEAD
-fn get_exact(
-=======
 fn parse_capability((raw_kind, raw_bytes): (u8, &[u8; 32])) -> Result<Capability> {
     Capability::from_raw(raw_kind, raw_bytes)
 }
 
-fn get_one(
->>>>>>> c1ebea8e
+fn get_exact(
     record_table: &RecordsTable,
     namespace: NamespaceId,
     author: AuthorId,
@@ -861,14 +769,7 @@
         replica.hash_and_insert(&key1, &author, b"v1")?;
         replica.hash_and_insert(&key2, &author, b"v2")?;
         let res = store
-<<<<<<< HEAD
             .get_many(replica.id(), Query::author(author.id()).key_prefix([255]))?
-=======
-            .get_many(
-                replica.id(),
-                GetFilter::AuthorAndPrefix(author.id(), vec![255]),
-            )?
->>>>>>> c1ebea8e
             .collect::<Result<Vec<_>>>()?;
         assert_eq!(res.len(), 2);
         assert_eq!(
