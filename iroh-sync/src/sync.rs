--- conflicted
+++ resolved
@@ -27,13 +27,10 @@
 use crate::metrics::Metrics;
 use crate::{
     keys::{Author, AuthorId, AuthorPublicKey, NamespaceId, NamespacePublicKey, NamespaceSecret},
-<<<<<<< HEAD
-    ranger::{self, Fingerprint, InsertOutcome, Peer, RangeEntry, RangeItem, RangeKey, RangeValue},
-    store::{self, PublicKeyStore},
-=======
-    ranger::{self, Fingerprint, InsertOutcome, RangeEntry, RangeKey, RangeValue, Store},
+    ranger::{
+        self, Fingerprint, InsertOutcome, RangeEntry, RangeItem, RangeKey, RangeValue, Store,
+    },
     store::{self, fs::StoreInstance, DownloadPolicyStore, PublicKeyStore},
->>>>>>> 9b3165b7
 };
 
 /// Protocol message for the set reconciliation protocol.
@@ -49,8 +46,8 @@
 /// Value is 10 minutes.
 pub const MAX_TIMESTAMP_FUTURE_SHIFT: u64 = 10 * 60 * Duration::from_secs(1).as_millis() as u64;
 
-/// Content handlers
-pub trait ContentStore: Clone + Send + Sync + 'static {
+/// Content handler
+pub trait ContentStore: Send + Sync {
     /// Get the status of the content, or the inlined content if below the inline limit.
     fn get_status_or_inline(&self, hash: &Hash) -> Content;
     /// Insert inline content into the store.
@@ -328,38 +325,19 @@
 
 /// In memory information about an open replica.
 #[derive(derive_more::Debug)]
-<<<<<<< HEAD
-pub struct Replica<S: ranger::Store<SignedEntry> + PublicKeyStore + store::DownloadPolicyStore, C> {
-    capability: Capability,
-    peer: Peer<SignedEntry, S>,
-=======
 pub struct ReplicaInfo {
     pub(crate) capability: Capability,
->>>>>>> 9b3165b7
     subscribers: Subscribers,
     #[debug("ContentStore")]
-    content_store: C,
     closed: bool,
 }
 
-<<<<<<< HEAD
-impl<S, C> Replica<S, C>
-where
-    S: ranger::Store<SignedEntry> + PublicKeyStore + store::DownloadPolicyStore + 'static,
-    C: ContentStore,
-{
-    /// Create a new replica.
-    pub fn new(capability: Capability, store: S, content_store: C) -> Self {
-        Replica {
-=======
 impl ReplicaInfo {
     /// Create a new replica.
     pub fn new(capability: Capability) -> Self {
         Self {
->>>>>>> 9b3165b7
             capability,
             subscribers: Default::default(),
-            content_store,
             closed: false,
         }
     }
@@ -387,24 +365,7 @@
         self.subscribers.len()
     }
 
-<<<<<<< HEAD
-    fn ensure_open(&self) -> Result<(), InsertError<S>> {
-=======
-    /// Set the content status callback.
-    ///
-    /// Only one callback can be active at a time. If a previous callback was registered, this
-    /// will return `false`.
-    pub fn set_content_status_callback(&mut self, cb: ContentStatusCallback) -> bool {
-        if self.content_status_cb.is_some() {
-            false
-        } else {
-            self.content_status_cb = Some(cb);
-            true
-        }
-    }
-
     fn ensure_open(&self) -> Result<(), InsertError> {
->>>>>>> 9b3165b7
         if self.closed() {
             Err(InsertError::Closed)
         } else {
@@ -432,20 +393,62 @@
     }
 }
 
+///
+#[derive(Debug)]
+pub enum OwnedOrBorrowed<'a, T> {
+    ///
+    Owned(T),
+    ///
+    Borrowed(&'a T),
+}
+
+impl<'a, T> Deref for OwnedOrBorrowed<'a, T> {
+    type Target = T;
+
+    fn deref(&self) -> &Self::Target {
+        match &self {
+            OwnedOrBorrowed::Owned(t) => t,
+            OwnedOrBorrowed::Borrowed(t) => *t,
+        }
+    }
+}
+
+impl<T> From<T> for OwnedOrBorrowed<'static, T> {
+    fn from(value: T) -> Self {
+        Self::Owned(value)
+    }
+}
+
+impl<'a, T> From<&'a T> for OwnedOrBorrowed<'a, T> {
+    fn from(value: &'a T) -> Self {
+        Self::Borrowed(value)
+    }
+}
+
 /// Local representation of a mutable, synchronizable key-value store.
 #[derive(derive_more::Debug)]
-pub struct Replica<'a, I = Box<ReplicaInfo>> {
+pub struct Replica<'a, 'b, C, I = Box<ReplicaInfo>> {
     pub(crate) store: StoreInstance<'a>,
+    pub(crate) content_store: OwnedOrBorrowed<'b, C>,
     pub(crate) info: I,
 }
 
-impl<'a, I> Replica<'a, I>
+impl<'a, 'b, C, I> Replica<'a, 'b, C, I>
 where
+    C: ContentStore,
     I: Deref<Target = ReplicaInfo> + DerefMut,
 {
     /// Create a new replica.
-    pub fn new(store: StoreInstance<'a>, info: I) -> Self {
-        Replica { info, store }
+    pub fn new(
+        store: StoreInstance<'a>,
+        content_store: impl Into<OwnedOrBorrowed<'b, C>>,
+        info: I,
+    ) -> Self {
+        Replica {
+            info,
+            store,
+            content_store: content_store.into(),
+        }
     }
 
     /// Insert a new record at the given key.
@@ -503,15 +506,9 @@
         &mut self,
         entry: SignedEntry,
         received_from: PeerIdBytes,
-<<<<<<< HEAD
         content: Content,
-    ) -> Result<usize, InsertError<S>> {
-        self.ensure_open()?;
-=======
-        content_status: ContentStatus,
     ) -> Result<usize, InsertError> {
         self.info.ensure_open()?;
->>>>>>> 9b3165b7
         entry.validate_empty()?;
         let origin = InsertOrigin::Sync {
             from: received_from,
@@ -640,93 +637,46 @@
                 .insert(entry.author(), entry.timestamp());
         }
 
-<<<<<<< HEAD
-        let download_policy = self
-            .peer
-            .store
-            .get_download_policy(&my_namespace)
-            .unwrap_or_default();
-
-        let reply = self
-            .peer
-            .process_message(
-                message,
-                // validate callback: validate incoming entries, and send to on_insert channel
-                |store, item| {
-                    let origin = InsertOrigin::Sync {
-                        from: from_peer,
-                        // TODO: remove clone
-                        content: item.content.clone(),
-                    };
-                    validate_entry(now, store, my_namespace, &item.entry, &origin).is_ok()
-                },
-                // on_insert callback: is called when an entry was actually inserted in the store
-                |_store, entry, content| {
-                    let should_download = download_policy.matches(entry.entry());
-                    // Store inlined content in content store, but only if download policy accepts
-                    // the entry.
-                    if should_download {
-                        self.content_store.insert_if_inline(&content);
-                    }
-                    // We use `send_with` to only clone the entry if we have active subscriptions.
-                    self.subscribers.send_with(|| Event::RemoteInsert {
-                        from: from_peer,
-                        namespace: my_namespace,
-                        entry: entry.clone(),
-                        should_download,
-                        content,
-                    })
-                },
-                // content_status callback: get content status for outgoing entries
-                |_store, entry| {
-                    self.content_store
-                        .get_status_or_inline(&entry.content_hash())
-                },
-            )
-            .map_err(Into::into)?;
-=======
-        // let subscribers = std::rc::Rc::new(&mut self.subscribers);
-        // l
-        let cb = self.info.content_status_cb.clone();
         let download_policy = self
             .store
             .get_download_policy(&my_namespace)
             .unwrap_or_default();
+
         let reply = self.store.process_message(
             &Default::default(),
             message,
             // validate callback: validate incoming entries, and send to on_insert channel
-            |store, entry, content_status| {
+            |store, item| {
                 let origin = InsertOrigin::Sync {
                     from: from_peer,
-                    remote_content_status: content_status,
+                    // TODO: remove clone
+                    content: item.content.clone(),
                 };
-                validate_entry(now, store, my_namespace, entry, &origin).is_ok()
+                validate_entry(now, store, my_namespace, &item.entry, &origin).is_ok()
             },
             // on_insert callback: is called when an entry was actually inserted in the store
-            |_store, entry, content_status| {
+            |_store, entry, content| {
+                let should_download = download_policy.matches(entry.entry());
+                // Store inlined content in content store, but only if download policy accepts
+                // the entry.
+                if should_download {
+                    self.content_store.insert_if_inline(&content);
+                }
                 // We use `send_with` to only clone the entry if we have active subscriptions.
-                self.info.subscribers.send_with(|| {
-                    let should_download = download_policy.matches(entry.entry());
-                    Event::RemoteInsert {
-                        from: from_peer,
-                        namespace: my_namespace,
-                        entry: entry.clone(),
-                        should_download,
-                        remote_content_status: content_status,
-                    }
+                self.info.subscribers.send_with(|| Event::RemoteInsert {
+                    from: from_peer,
+                    namespace: my_namespace,
+                    entry: entry.clone(),
+                    should_download,
+                    content,
                 })
             },
             // content_status callback: get content status for outgoing entries
             |_store, entry| {
-                if let Some(cb) = cb.as_ref() {
-                    cb(entry.content_hash())
-                } else {
-                    ContentStatus::Missing
-                }
+                self.content_store
+                    .get_status_or_inline(&entry.content_hash())
             },
         )?;
->>>>>>> 9b3165b7
 
         // update state with outgoing data.
         if let Some(ref reply) = reply {
@@ -1383,11 +1333,7 @@
         let signed_entry = entry.sign(&myspace, &alice);
         signed_entry.verify(&()).expect("failed to verify");
 
-<<<<<<< HEAD
-        let mut my_replica = store.new_replica(myspace, NoopContentStore)?;
-=======
-        let mut my_replica = store.new_replica(myspace.clone())?;
->>>>>>> 9b3165b7
+        let mut my_replica = store.new_replica(myspace.clone(), NoopContentStore)?;
         for i in 0..10 {
             my_replica.hash_and_insert(
                 format!("/{i}"),
@@ -1406,13 +1352,13 @@
         }
 
         // Test multiple records for the same key
-        let mut my_replica = store.new_replica(myspace.clone())?;
+        let mut my_replica = store.new_replica(myspace.clone(), NoopContentStore)?;
         my_replica.hash_and_insert("/cool/path", &alice, "round 1")?;
         let _entry = store
             .get_exact(myspace.id(), alice.id(), "/cool/path", false)?
             .unwrap();
         // Second
-        let mut my_replica = store.new_replica(myspace.clone())?;
+        let mut my_replica = store.new_replica(myspace.clone(), NoopContentStore)?;
         my_replica.hash_and_insert("/cool/path", &alice, "round 2")?;
         let _entry = store
             .get_exact(myspace.id(), alice.id(), "/cool/path", false)?
@@ -1443,7 +1389,7 @@
         assert_eq!(entries.len(), 11);
 
         // insert record from different author
-        let mut my_replica = store.new_replica(myspace.clone())?;
+        let mut my_replica = store.new_replica(myspace.clone(), NoopContentStore)?;
         let _entry = my_replica.hash_and_insert("/cool/path", &bob, "bob round 1")?;
 
         // Get All by author
@@ -1487,7 +1433,7 @@
         assert_eq!(entries.len(), 12);
 
         // Get Range of all should return all latest
-        let mut my_replica = store.new_replica(myspace.clone())?;
+        let mut my_replica = store.new_replica(myspace.clone(), NoopContentStore)?;
         let entries_second: Vec<_> = my_replica
             .store
             .get_range(Range::new(
@@ -1688,14 +1634,10 @@
     fn test_timestamps(mut store: Store) -> Result<()> {
         let mut rng = rand_chacha::ChaCha12Rng::seed_from_u64(1);
         let namespace = NamespaceSecret::new(&mut rng);
-<<<<<<< HEAD
-        let mut replica = store.new_replica(namespace.clone(), NoopContentStore)?;
-=======
-        let _replica = store.new_replica(namespace.clone())?;
->>>>>>> 9b3165b7
+        let _replica = store.new_replica(namespace.clone(), NoopContentStore)?;
         let author = store.new_author(&mut rng)?;
         store.close_replica(namespace.id());
-        let mut replica = store.open_replica(&namespace.id())?;
+        let mut replica = store.open_replica(&namespace.id(), NoopContentStore)?;
 
         let key = b"hello";
         let value = b"world";
@@ -1722,7 +1664,7 @@
             Entry::new(id, record).sign(&namespace, &author)
         };
 
-        let mut replica = store.open_replica(&namespace.id())?;
+        let mut replica = store.open_replica(&namespace.id(), NoopContentStore)?;
         let res = replica.insert_entry(entry2, InsertOrigin::Local);
         store.close_replica(namespace.id());
         assert!(matches!(res, Err(InsertError::NewerEntryExists)));
@@ -1829,8 +1771,8 @@
             Some(bob_hash)
         );
 
-        let mut alice = alice_store.new_replica(namespace.clone())?;
-        let mut bob = bob_store.new_replica(namespace.clone())?;
+        let mut alice = alice_store.new_replica(namespace.clone(), NoopContentStore)?;
+        let mut bob = bob_store.new_replica(namespace.clone(), NoopContentStore)?;
 
         let alice_value_2 = b"alice2";
         // system time increased - sync should overwrite
@@ -1855,12 +1797,8 @@
         let mut store = store::Store::memory();
         let author = Author::new(&mut rng);
         let namespace = NamespaceSecret::new(&mut rng);
-<<<<<<< HEAD
+
         let mut replica = store.new_replica(namespace.clone(), NoopContentStore)?;
-=======
->>>>>>> 9b3165b7
-
-        let mut replica = store.new_replica(namespace.clone())?;
         let key = b"hi";
         let t = system_time_now();
         let record = Record::from_data(b"1", t);
@@ -1872,7 +1810,7 @@
             entry0
         );
 
-        let mut replica = store.new_replica(namespace.clone())?;
+        let mut replica = store.new_replica(namespace.clone(), NoopContentStore)?;
         let t = system_time_now() + MAX_TIMESTAMP_FUTURE_SHIFT - 10000;
         let record = Record::from_data(b"2", t);
         let entry1 = SignedEntry::from_parts(&namespace, &author, key, record);
@@ -1882,7 +1820,7 @@
             entry1
         );
 
-        let mut replica = store.new_replica(namespace.clone())?;
+        let mut replica = store.new_replica(namespace.clone(), NoopContentStore)?;
         let t = system_time_now() + MAX_TIMESTAMP_FUTURE_SHIFT;
         let record = Record::from_data(b"2", t);
         let entry2 = SignedEntry::from_parts(&namespace, &author, key, record);
@@ -1892,7 +1830,7 @@
             entry2
         );
 
-        let mut replica = store.new_replica(namespace.clone())?;
+        let mut replica = store.new_replica(namespace.clone(), NoopContentStore)?;
         let t = system_time_now() + MAX_TIMESTAMP_FUTURE_SHIFT + 10000;
         let record = Record::from_data(b"2", t);
         let entry3 = SignedEntry::from_parts(&namespace, &author, key, record);
@@ -1958,7 +1896,7 @@
         );
 
         // delete
-        let mut replica = store.new_replica(myspace.clone())?;
+        let mut replica = store.new_replica(myspace.clone(), NoopContentStore)?;
         let deleted = replica.delete_prefix(b"foo", &alice)?;
         assert_eq!(deleted, 2);
         assert_eq!(
@@ -2018,8 +1956,8 @@
         check_entries(&mut bob_store, &myspace.id(), &author, &alice_set)?;
         check_entries(&mut bob_store, &myspace.id(), &author, &bob_set)?;
 
-        let mut alice = alice_store.new_replica(myspace.clone())?;
-        let mut bob = bob_store.new_replica(myspace.clone())?;
+        let mut alice = alice_store.new_replica(myspace.clone(), NoopContentStore)?;
+        let mut bob = bob_store.new_replica(myspace.clone(), NoopContentStore)?;
         alice.delete_prefix("foo", &author)?;
         bob.hash_and_insert("fooz", &author, "fooz".as_bytes())?;
         sync(&mut alice, &mut bob)?;
@@ -2067,11 +2005,7 @@
         assert_eq!(res.len(), 0);
 
         // may not reopen removed replica
-<<<<<<< HEAD
-        let res = store.open_replica(&namespace.id(), NoopContentStore);
-=======
         let res = store.load_replica_info(&namespace.id());
->>>>>>> 9b3165b7
         assert!(matches!(res, Err(OpenError::NotFound)));
 
         // may recreate replica
@@ -2101,10 +2035,6 @@
         let mut rng = rand::thread_rng();
         let author = Author::new(&mut rng);
         let namespace = NamespaceSecret::new(&mut rng);
-<<<<<<< HEAD
-        let mut replica = store.new_replica(namespace.clone(), NoopContentStore)?;
-=======
->>>>>>> 9b3165b7
 
         let edgecases = [0u8, 1u8, 255u8];
         let prefixes = [0u8, 255u8];
@@ -2112,19 +2042,19 @@
         let len = 3;
         for prefix in prefixes {
             let mut expected = vec![];
-            let mut replica = store.new_replica(namespace.clone())?;
+            let mut replica = store.new_replica(namespace.clone(), NoopContentStore)?;
             for suffix in edgecases {
                 let key = [prefix, suffix].to_vec();
                 expected.push(key.clone());
                 replica.insert(&key, &author, hash, len)?;
             }
             assert_keys(&mut store, namespace.id(), expected);
-            let mut replica = store.new_replica(namespace.clone())?;
+            let mut replica = store.new_replica(namespace.clone(), NoopContentStore)?;
             replica.delete_prefix([prefix], &author)?;
             assert_keys(&mut store, namespace.id(), vec![]);
         }
 
-        let mut replica = store.new_replica(namespace.clone())?;
+        let mut replica = store.new_replica(namespace.clone(), NoopContentStore)?;
         let key = vec![1u8, 0u8];
         replica.insert(key, &author, hash, len)?;
         let key = vec![1u8, 1u8];
@@ -2139,7 +2069,7 @@
             vec![vec![1u8, 0u8], vec![1u8, 2u8]],
         );
 
-        let mut replica = store.new_replica(namespace.clone())?;
+        let mut replica = store.new_replica(namespace.clone(), NoopContentStore)?;
         let key = vec![0u8, 255u8];
         replica.insert(key, &author, hash, len)?;
         let key = vec![0u8, 0u8];
@@ -2181,7 +2111,7 @@
         assert_eq!(latest.len(), 1);
         assert_eq!(latest[0].2, b"a0.1".to_vec());
 
-        let mut replica = store.new_replica(namespace.clone())?;
+        let mut replica = store.new_replica(namespace.clone(), NoopContentStore)?;
         replica.hash_and_insert(b"a1.1", &author1, b"hi")?;
         replica.hash_and_insert(b"a0.2", &author0, b"hi")?;
         let latest = store
@@ -2215,20 +2145,16 @@
         let mut rng = rand::thread_rng();
         let author = Author::new(&mut rng);
         let namespace = NamespaceSecret::new(&mut rng);
-<<<<<<< HEAD
-        let mut replica = store.new_replica(namespace.clone(), NoopContentStore)?;
-=======
->>>>>>> 9b3165b7
 
         let hash = Hash::new(b"foo");
         let len = 3;
 
         let key = vec![1u8, 0u8];
-        let mut replica = store.new_replica(namespace.clone())?;
+        let mut replica = store.new_replica(namespace.clone(), NoopContentStore)?;
         replica.insert(key, &author, hash, len)?;
         assert_keys(&mut store, namespace.id(), vec![vec![1u8, 0u8]]);
         let key = vec![1u8, 2u8];
-        let mut replica = store.new_replica(namespace.clone())?;
+        let mut replica = store.new_replica(namespace.clone(), NoopContentStore)?;
         replica.insert(key, &author, hash, len)?;
         assert_keys(
             &mut store,
@@ -2237,7 +2163,7 @@
         );
 
         let key = vec![0u8, 255u8];
-        let mut replica = store.new_replica(namespace.clone())?;
+        let mut replica = store.new_replica(namespace.clone(), NoopContentStore)?;
         replica.insert(key, &author, hash, len)?;
         assert_keys(
             &mut store,
@@ -2276,30 +2202,19 @@
         // import write capability - insert must succeed
         let capability = Capability::Write(namespace.clone());
         store.import_namespace(capability)?;
-        let mut replica = store.open_replica(&namespace.id())?;
+        let mut replica = store.open_replica(&namespace.id(), NoopContentStore)?;
         let res = replica.hash_and_insert(b"foo", &author, b"bar");
-<<<<<<< HEAD
-        assert!(matches!(res, Err(InsertError::ReadOnly)));
-        store.close_replica(replica);
-        let mut replica = store.open_replica(&namespace.id(), NoopContentStore)?;
-=======
         assert!(matches!(res, Ok(_)));
         store.close_replica(namespace.id());
-        let mut replica = store.open_replica(&namespace.id())?;
->>>>>>> 9b3165b7
+        let mut replica = store.open_replica(&namespace.id(), NoopContentStore)?;
         let res = replica.hash_and_insert(b"foo", &author, b"bar");
         assert!(res.is_ok());
 
         // import read capability again - insert must still succeed
         let capability = Capability::Read(namespace.id());
         store.import_namespace(capability)?;
-<<<<<<< HEAD
-        store.close_replica(replica);
+        store.close_replica(namespace.id());
         let mut replica = store.open_replica(&namespace.id(), NoopContentStore)?;
-=======
-        store.close_replica(namespace.id());
-        let mut replica = store.open_replica(&namespace.id())?;
->>>>>>> 9b3165b7
         let res = replica.hash_and_insert(b"foo", &author, b"bar");
         assert!(res.is_ok());
         Ok(())
@@ -2434,12 +2349,7 @@
     fn test_replica_queries(mut store: Store) -> Result<()> {
         let mut rng = rand_chacha::ChaCha12Rng::seed_from_u64(1);
         let namespace = NamespaceSecret::new(&mut rng);
-<<<<<<< HEAD
-        let mut replica = store.new_replica(namespace, NoopContentStore)?;
-        let namespace = replica.id();
-=======
         let namespace_id = namespace.id();
->>>>>>> 9b3165b7
 
         let a1 = store.new_author(&mut rng)?;
         let a2 = store.new_author(&mut rng)?;
@@ -2451,7 +2361,7 @@
             a3.id().fmt_short()
         );
 
-        let mut replica = store.new_replica(namespace.clone())?;
+        let mut replica = store.new_replica(namespace.clone(), NoopContentStore)?;
         replica.hash_and_insert("hi/world", &a2, "a2")?;
         replica.hash_and_insert("hi/world", &a1, "a1")?;
         replica.hash_and_insert("hi/moon", &a2, "a1")?;
@@ -2584,7 +2494,7 @@
             vec![("hi/moon", &a2), ("hi/world", &a1)],
         );
 
-        let mut replica = store.new_replica(namespace)?;
+        let mut replica = store.new_replica(namespace, NoopContentStore)?;
         replica.delete_prefix("hi/world", &a2)?;
         let mut qt = QueryTester {
             store: &mut store,
@@ -2682,14 +2592,10 @@
         Ok(hash)
     }
 
-<<<<<<< HEAD
     fn sync<C: ContentStore>(
-        alice: &mut Replica<StoreInstance, C>,
-        bob: &mut Replica<StoreInstance, C>,
+        alice: &mut Replica<C>,
+        bob: &mut Replica<C>,
     ) -> Result<(SyncOutcome, SyncOutcome)> {
-=======
-    fn sync(alice: &mut Replica, bob: &mut Replica) -> Result<(SyncOutcome, SyncOutcome)> {
->>>>>>> 9b3165b7
         let alice_peer_id = [1u8; 32];
         let bob_peer_id = [2u8; 32];
         let mut alice_state = SyncOutcome::default();
