//! Implementation of Set Reconcilliation based on
//! "Range-Based Set Reconciliation" by Aljoscha Meyer.
//!

use std::cmp::Ordering;
use std::fmt::Debug;

use serde::{Deserialize, Serialize};

use crate::Content;

/// Store entries that can be fingerprinted and put into ranges.
pub trait RangeEntry: Debug + Clone {
    /// The key type for this entry.
    ///
    /// This type must implement [`Ord`] to define the range ordering used in the set
    /// reconciliation algorithm.
    ///
    /// See [`RangeKey`] for details.
    type Key: RangeKey;

    /// The value type for this entry. See
    ///
    /// The type must implement [`Ord`] to define the time ordering of entries used in the prefix
    /// deletion algorithm.
    ///
    /// See [`RangeValue`] for details.
    type Value: RangeValue;

    /// Get the key for this entry.
    fn key(&self) -> &Self::Key;

    /// Get the value for this entry.
    fn value(&self) -> &Self::Value;

    /// Get the fingerprint for this entry.
    fn as_fingerprint(&self) -> Fingerprint;
}

/// A trait constraining types that are valid entry keys.
pub trait RangeKey: Sized + Debug + Ord + PartialEq + Clone + 'static {
    /// Returns `true` if `self` is a prefix of `other`.
    #[cfg(test)]
    fn is_prefix_of(&self, other: &Self) -> bool;

    /// Returns true if `other` is a prefix of `self`.
    #[cfg(test)]
    fn is_prefixed_by(&self, other: &Self) -> bool {
        other.is_prefix_of(self)
    }
}

/// A trait constraining types that are valid entry values.
pub trait RangeValue: Sized + Debug + Ord + PartialEq + Clone + 'static {}

/// Stores a range.
///
/// There are three possibilities
/// - x, x: All elements in a set, denoted with
/// - [x, y): x < y: Includes x, but not y
/// - S \ [y, x) y < x: Includes x, but not y.
/// This means that ranges are "wrap around" conceptually.
#[derive(Debug, Clone, Copy, PartialEq, Serialize, Deserialize, Default)]
pub struct Range<K> {
    x: K,
    y: K,
}

impl<K> Range<K> {
    pub fn x(&self) -> &K {
        &self.x
    }

    pub fn y(&self) -> &K {
        &self.y
    }

    pub fn new(x: K, y: K) -> Self {
        Range { x, y }
    }

    pub fn map<X>(self, f: impl FnOnce(K, K) -> (X, X)) -> Range<X> {
        let (x, y) = f(self.x, self.y);
        Range { x, y }
    }
}

impl<K: Ord> Range<K> {
    pub fn is_all(&self) -> bool {
        self.x() == self.y()
    }

    pub fn contains(&self, t: &K) -> bool {
        match self.x().cmp(self.y()) {
            Ordering::Equal => true,
            Ordering::Less => self.x() <= t && t < self.y(),
            Ordering::Greater => self.x() <= t || t < self.y(),
        }
    }
}

impl<K> From<(K, K)> for Range<K> {
    fn from((x, y): (K, K)) -> Self {
        Range { x, y }
    }
}

#[derive(Copy, Clone, PartialEq, Serialize, Deserialize)]
pub struct Fingerprint(pub [u8; 32]);

impl Debug for Fingerprint {
    fn fmt(&self, f: &mut std::fmt::Formatter<'_>) -> std::fmt::Result {
        write!(f, "Fp({})", blake3::Hash::from(self.0).to_hex())
    }
}

impl Fingerprint {
    /// The fingerprint of the empty set
    pub fn empty() -> Self {
        Fingerprint(*blake3::hash(&[]).as_bytes())
    }

    pub fn new<T: RangeEntry>(val: T) -> Self {
        val.as_fingerprint()
    }
}

impl std::ops::BitXorAssign for Fingerprint {
    fn bitxor_assign(&mut self, rhs: Self) {
        for (a, b) in self.0.iter_mut().zip(rhs.0.iter()) {
            *a ^= b;
        }
    }
}

#[derive(Debug, Clone, PartialEq, Serialize, Deserialize)]
pub struct RangeFingerprint<K> {
    #[serde(bound(
        serialize = "Range<K>: Serialize",
        deserialize = "Range<K>: Deserialize<'de>"
    ))]
    pub range: Range<K>,
    /// The fingerprint of `range`.
    pub fingerprint: Fingerprint,
}

/// Transfers items inside a range to the other participant.
#[derive(Debug, Clone, PartialEq, Serialize, Deserialize)]
pub struct RangeItems<E: RangeEntry> {
    /// The range out of which the elements are.
    #[serde(bound(
        serialize = "Range<E::Key>: Serialize",
        deserialize = "Range<E::Key>: Deserialize<'de>"
    ))]
    pub range: Range<E::Key>,
    pub values: Vec<RangeItem<E>>,
    /// If false, requests to send local items in the range.
    /// Otherwise not.
    pub have_local: bool,
}

/// A single entry, with content status or inlined content, to transfer to the other participant.
#[derive(Debug, Clone, PartialEq, Serialize, Deserialize)]
pub struct RangeItem<E: RangeEntry> {
    #[serde(bound(serialize = "E: Serialize", deserialize = "E: Deserialize<'de>"))]
    pub entry: E,
    pub content: Content,
}

#[derive(Debug, Clone, PartialEq, Serialize, Deserialize)]
pub enum MessagePart<E: RangeEntry> {
    #[serde(bound(
        serialize = "RangeFingerprint<E::Key>: Serialize",
        deserialize = "RangeFingerprint<E::Key>: Deserialize<'de>"
    ))]
    RangeFingerprint(RangeFingerprint<E::Key>),
    #[serde(bound(
        serialize = "RangeItems<E>: Serialize",
        deserialize = "RangeItems<E>: Deserialize<'de>"
    ))]
    RangeItems(RangeItems<E>),
}

impl<E: RangeEntry> MessagePart<E> {
    pub fn is_range_fingerprint(&self) -> bool {
        matches!(self, MessagePart::RangeFingerprint(_))
    }

    pub fn is_range_item(&self) -> bool {
        matches!(self, MessagePart::RangeItems(_))
    }

    pub fn values(&self) -> Option<&[RangeItem<E>]> {
        match self {
            MessagePart::RangeFingerprint(_) => None,
            MessagePart::RangeItems(RangeItems { values, .. }) => Some(values),
        }
    }
}

#[derive(Debug, Clone, PartialEq, Serialize, Deserialize)]
pub struct Message<E: RangeEntry> {
    #[serde(bound(
        serialize = "MessagePart<E>: Serialize",
        deserialize = "MessagePart<E>: Deserialize<'de>"
    ))]
    parts: Vec<MessagePart<E>>,
}

impl<E: RangeEntry> Message<E> {
    /// Construct the initial message.
    fn init<S: Store<E>>(store: &mut S) -> Result<Self, S::Error> {
        let x = store.get_first()?;
        let range = Range::new(x.clone(), x);
        let fingerprint = store.get_fingerprint(&range)?;
        let part = MessagePart::RangeFingerprint(RangeFingerprint { range, fingerprint });
        Ok(Message { parts: vec![part] })
    }

    pub fn parts(&self) -> &[MessagePart<E>] {
        &self.parts
    }

    pub fn values(&self) -> impl Iterator<Item = &RangeItem<E>> {
        self.parts().iter().filter_map(|p| p.values()).flatten()
    }

    pub fn value_count(&self) -> usize {
        self.values().count()
    }
}

pub trait Store<E: RangeEntry>: Sized {
    type Error: Debug + Send + Sync + Into<anyhow::Error> + 'static;

    type RangeIterator<'a>: Iterator<Item = Result<E, Self::Error>>
    where
        Self: 'a,
        E: 'a;

    type ParentIterator<'a>: Iterator<Item = Result<E, Self::Error>>
    where
        Self: 'a,
        E: 'a;

    /// Get a the first key (or the default if none is available).
    fn get_first(&mut self) -> Result<E::Key, Self::Error>;

    /// Get a single entry.
    fn get(&mut self, key: &E::Key) -> Result<Option<E>, Self::Error>;

    /// Get the number of entries in the store.
    fn len(&mut self) -> Result<usize, Self::Error>;

    /// Returns `true` if the vector contains no elements.
    fn is_empty(&mut self) -> Result<bool, Self::Error>;

    /// Calculate the fingerprint of the given range.
    fn get_fingerprint(&mut self, range: &Range<E::Key>) -> Result<Fingerprint, Self::Error>;

    /// Insert just the given key value pair.
    ///
    /// This will replace just the existing entry, but will not perform prefix
    /// deletion.
    fn entry_put(&mut self, entry: E) -> Result<(), Self::Error>;

    /// Returns all entries in the given range.
    fn get_range(&mut self, range: Range<E::Key>) -> Result<Self::RangeIterator<'_>, Self::Error>;

    /// Returns the number of entries in the range.
    ///
    /// Default impl is not optimized, but does avoid excessive memory usage.
    fn get_range_len(&mut self, range: Range<E::Key>) -> Result<usize, Self::Error> {
        let mut count = 0;
        for el in self.get_range(range)? {
            let _el = el?;
            count += 1;
        }
        Ok(count)
    }

    /// Returns all entries whose key starts with the given `prefix`.
    fn prefixed_by(&mut self, prefix: &E::Key) -> Result<Self::RangeIterator<'_>, Self::Error>;

    /// Returns all entries that share a prefix with `key`, including the entry for `key` itself.
    fn prefixes_of(&mut self, key: &E::Key) -> Result<Self::ParentIterator<'_>, Self::Error>;

    /// Get all entries in the store
    fn all(&mut self) -> Result<Self::RangeIterator<'_>, Self::Error>;

    /// Remove an entry from the store.
    ///
    /// This will remove just the entry with the given key, but will not perform prefix deletion.
    fn entry_remove(&mut self, key: &E::Key) -> Result<Option<E>, Self::Error>;

    /// Remove all entries whose key start with a prefix and for which the `predicate` callback
    /// returns true.
    ///
    /// Returns the number of elements removed.
    // TODO: We might want to return an iterator with the removed elements instead to emit as
    // events to the application potentially.
    fn remove_prefix_filtered(
        &mut self,
        prefix: &E::Key,
        predicate: impl Fn(&E::Value) -> bool,
    ) -> Result<usize, Self::Error>;

    /// Generates the initial message.
    fn initial_message(&mut self) -> Result<Message<E>, Self::Error> {
        Message::init(self)
    }

    /// Processes an incoming message and produces a response.
    /// If terminated, returns `None`
    ///
    /// `validate_cb` is called for each incoming entry received from the remote.
    /// It must return true if the entry is valid and should be stored, and false otherwise
    /// (which means the entry will be dropped and not stored).
    ///
    /// `on_insert_cb` is called for each entry that was actually inserted into the store (so not
    /// for entries which validated, but are not inserted because they are older than one of their
    /// prefixes).
    ///
    /// `content_status_cb` is called for each outgoing entry about to be sent to the remote.
<<<<<<< HEAD
    /// It must return a [`Content`], which will be sent to the remote with the entry.
    pub fn process_message<F, F2, F3>(
=======
    /// It must return a [`ContentStatus`], which will be sent to the remote with the entry.
    fn process_message<F, F2, F3>(
>>>>>>> 9b3165b7
        &mut self,
        config: &SyncConfig,
        message: Message<E>,
        validate_cb: F,
        mut on_insert_cb: F2,
        content_status_cb: F3,
    ) -> Result<Option<Message<E>>, Self::Error>
    where
<<<<<<< HEAD
        F: Fn(&S, &RangeItem<E>) -> bool,
        F2: FnMut(&S, E, Content),
        F3: Fn(&S, &E) -> Content,
=======
        F: Fn(&Self, &E, ContentStatus) -> bool,
        F2: FnMut(&Self, E, ContentStatus),
        F3: Fn(&Self, &E) -> ContentStatus,
>>>>>>> 9b3165b7
    {
        let mut out = Vec::new();

        // TODO: can these allocs be avoided?
        let mut items = Vec::new();
        let mut fingerprints = Vec::new();
        for part in message.parts {
            match part {
                MessagePart::RangeItems(item) => {
                    items.push(item);
                }
                MessagePart::RangeFingerprint(fp) => {
                    fingerprints.push(fp);
                }
            }
        }

        // Process item messages
        for RangeItems {
            range,
            values,
            have_local,
        } in items
        {
            let diff: Option<Vec<_>> = if have_local {
                None
            } else {
                Some({
                    // we get the range of the item form our store. from this set, we remove all
                    // entries that whose key is contained in the peer's set and where our value is
                    // lower than the peer entry's value.
                    let items = self
                        .get_range(range.clone())?
                        .filter_map(|our_entry| match our_entry {
                            Ok(our_entry) => {
                                if !values.iter().any(
                                    |RangeItem {
                                         entry: their_entry, ..
                                     }| {
                                        our_entry.key() == their_entry.key()
                                            && their_entry.value() >= our_entry.value()
                                    },
                                ) {
                                    Some(Ok(our_entry))
                                } else {
                                    None
                                }
                            }
                            Err(err) => Some(Err(err)),
                        })
                        .collect::<Result<Vec<_>, _>>()?;
                    // add the content status in a second pass
                    items
                        .into_iter()
                        .map(|entry| {
<<<<<<< HEAD
                            entry.map(|entry| {
                                let content = content_status_cb(&self.store, &entry);
                                RangeItem { entry, content }
                            })
=======
                            let content_status = content_status_cb(self, &entry);
                            (entry, content_status)
>>>>>>> 9b3165b7
                        })
                        .collect()
                })
            };

            // Store incoming values
<<<<<<< HEAD
            for item in values {
                if validate_cb(&self.store, &item) {
=======
            for (entry, content_status) in values {
                if validate_cb(self, &entry, content_status) {
>>>>>>> 9b3165b7
                    // TODO: Get rid of the clone?
                    let outcome = self.put(item.entry.clone())?;
                    if let InsertOutcome::Inserted { .. } = outcome {
<<<<<<< HEAD
                        on_insert_cb(&self.store, item.entry, item.content);
=======
                        on_insert_cb(self, entry, content_status);
>>>>>>> 9b3165b7
                    }
                }
            }

            if let Some(diff) = diff {
                if !diff.is_empty() {
                    out.push(MessagePart::RangeItems(RangeItems {
                        range,
                        values: diff,
                        have_local: true,
                    }));
                }
            }
        }

        // Process fingerprint messages
        for RangeFingerprint { range, fingerprint } in fingerprints {
            let local_fingerprint = self.get_fingerprint(&range)?;
            // Case1 Match, nothing to do
            if local_fingerprint == fingerprint {
                continue;
            }

            // Case2 Recursion Anchor
            let num_local_values = self.get_range_len(range.clone())?;
            if num_local_values <= 1 || fingerprint == Fingerprint::empty() {
                let values = self
                    .get_range(range.clone())?
                    .collect::<Result<Vec<_>, _>>()?;
                let values = values
                    .into_iter()
                    .map(|entry| {
<<<<<<< HEAD
                        let entry = entry?;
                        let content = content_status_cb(&self.store, &entry);
                        Ok(RangeItem { entry, content })
                    })
                    .collect::<Result<Vec<_>, _>>()?;
                out.push(MessagePart::RangeItems(RangeItems {
=======
                        let content_status = content_status_cb(self, &entry);
                        (entry, content_status)
                    })
                    .collect();
                out.push(MessagePart::RangeItem(RangeItem {
>>>>>>> 9b3165b7
                    range,
                    values,
                    have_local: false,
                }));
            } else {
                // Case3 Recurse
                // Create partition
                // m0 = x < m1 < .. < mk = y, with k>= 2
                // such that [ml, ml+1) is nonempty
                let mut ranges = Vec::with_capacity(config.split_factor);

                // Select the first index, for which the key is larger or equal than the x of the range.
                let mut start_index = 0;
                for el in self.get_range(range.clone())? {
                    let el = el?;
                    if el.key() >= range.x() {
                        break;
                    }
                    start_index += 1;
                }

                // select a pivot value. pivots repeat every split_factor, so pivot(i) == pivot(i + self.split_factor * x)
                // it is guaranteed that pivot(0) != x if local_values.len() >= 2
                let mut pivot = |i: usize| {
                    // ensure that pivots wrap around
                    let i = i % config.split_factor;
                    // choose an offset. this will be
                    // 1/2, 1 in case of split_factor == 2
                    // 1/3, 2/3, 1 in case of split_factor == 3
                    // etc.
                    let offset = (num_local_values * (i + 1)) / config.split_factor;
                    let offset = (start_index + offset) % num_local_values;
                    self.get_range(range.clone())
                        .map(|mut i| i.nth(offset))
                        .and_then(|e| e.expect("missing entry"))
                        .map(|e| e.key().clone())
                };
                if range.is_all() {
                    // the range is the whole set, so range.x and range.y should not matter
                    // just add all ranges as normal ranges. Exactly one of the ranges will
                    // wrap around, so we cover the entire set.
                    for i in 0..config.split_factor {
                        let (x, y) = (pivot(i)?, pivot(i + 1)?);
                        // don't push empty ranges
                        if x != y {
                            ranges.push(Range { x, y })
                        }
                    }
                } else {
                    // guaranteed to be non-empty because
                    // - pivot(0) is guaranteed to be != x for local_values.len() >= 2
                    // - local_values.len() < 2 gets handled by the recursion anchor
                    // - x != y (regular range)
                    ranges.push(Range {
                        x: range.x().clone(),
                        y: pivot(0)?,
                    });
                    // this will only be executed for split_factor > 2
                    for i in 0..config.split_factor - 2 {
                        // don't push empty ranges
                        let (x, y) = (pivot(i)?, pivot(i + 1)?);
                        if x != y {
                            ranges.push(Range { x, y })
                        }
                    }
                    // guaranteed to be non-empty because
                    // - pivot is a value in the range
                    // - y is the exclusive end of the range
                    // - x != y (regular range)
                    ranges.push(Range {
                        x: pivot(config.split_factor - 2)?,
                        y: range.y().clone(),
                    });
                }

                let mut non_empty = 0;
                for range in ranges {
                    let chunk: Vec<_> = self.get_range(range.clone())?.collect();
                    if !chunk.is_empty() {
                        non_empty += 1;
                    }
                    // Add either the fingerprint or the item set
                    let fingerprint = self.get_fingerprint(&range)?;
                    if chunk.len() > config.max_set_size {
                        out.push(MessagePart::RangeFingerprint(RangeFingerprint {
                            range: range.clone(),
                            fingerprint,
                        }));
                    } else {
                        let values = chunk
                            .into_iter()
                            .map(|entry| {
                                entry.map(|entry| {
<<<<<<< HEAD
                                    let content = content_status_cb(&self.store, &entry);
                                    RangeItem { entry, content }
=======
                                    let content_status = content_status_cb(self, &entry);
                                    (entry, content_status)
>>>>>>> 9b3165b7
                                })
                            })
                            .collect::<Result<_, _>>()?;
                        out.push(MessagePart::RangeItems(RangeItems {
                            range,
                            values,
                            have_local: false,
                        }));
                    }
                }
                debug_assert!(non_empty > 1);
            }
        }

        // If we have any parts, return a message
        if !out.is_empty() {
            Ok(Some(Message { parts: out }))
        } else {
            Ok(None)
        }
    }

    /// Insert a key value pair.
    ///
    /// Entries are inserted if they compare strictly greater than all entries in the set of
    /// entries which have the same key as `entry` or have a key which is a prefix of `entry`.
    ///
    /// Additionally, entries that have a key which is a prefix of the entry's key and whose
    /// timestamp is not strictly greater than that of the new entry are deleted
    ///
    /// Note: The deleted entries are simply dropped right now. We might want to make this return
    /// an iterator, to potentially log or expose the deleted entries.
    ///
    /// Returns `true` if the entry was inserted.
    /// Returns `false` if it was not inserted.
    fn put(&mut self, entry: E) -> Result<InsertOutcome, Self::Error> {
        let prefix_entry = self.prefixes_of(entry.key())?;
        // First we check if our entry is strictly greater than all parent elements.
        // From the willow spec:
        // "Remove all entries whose timestamp is strictly less than the timestamp of any other entry [..]
        // whose path is a prefix of p." and then "remove all but those whose record has the greatest hash component".
        // This is the contract of the `Ord` impl for `E::Value`.
        for prefix_entry in prefix_entry {
            let prefix_entry = prefix_entry?;
            if entry.value() <= prefix_entry.value() {
                return Ok(InsertOutcome::NotInserted);
            }
        }

        // Now we remove all entries that have our key as a prefix and are older than our entry.
        let removed = self.remove_prefix_filtered(entry.key(), |value| entry.value() >= value)?;

        // Insert our new entry.
        self.entry_put(entry)?;
        Ok(InsertOutcome::Inserted { removed })
    }
}

impl<E: RangeEntry, S: Store<E>> Store<E> for &mut S {
    type Error = S::Error;

    type RangeIterator<'a> = S::RangeIterator<'a> where Self: 'a, E: 'a;

    type ParentIterator<'a> = S::ParentIterator<'a> where Self: 'a, E: 'a;

    fn get_first(&mut self) -> Result<<E as RangeEntry>::Key, Self::Error> {
        (**self).get_first()
    }

    fn get(&mut self, key: &<E as RangeEntry>::Key) -> Result<Option<E>, Self::Error> {
        (**self).get(key)
    }

    fn len(&mut self) -> Result<usize, Self::Error> {
        (**self).len()
    }

    fn is_empty(&mut self) -> Result<bool, Self::Error> {
        (**self).is_empty()
    }

    fn get_fingerprint(
        &mut self,
        range: &Range<<E as RangeEntry>::Key>,
    ) -> Result<Fingerprint, Self::Error> {
        (**self).get_fingerprint(range)
    }

    fn entry_put(&mut self, entry: E) -> Result<(), Self::Error> {
        (**self).entry_put(entry)
    }

    fn get_range(
        &mut self,
        range: Range<<E as RangeEntry>::Key>,
    ) -> Result<Self::RangeIterator<'_>, Self::Error> {
        (**self).get_range(range)
    }

    fn prefixed_by(
        &mut self,
        prefix: &<E as RangeEntry>::Key,
    ) -> Result<Self::RangeIterator<'_>, Self::Error> {
        (**self).prefixed_by(prefix)
    }

    fn prefixes_of(
        &mut self,
        key: &<E as RangeEntry>::Key,
    ) -> Result<Self::ParentIterator<'_>, Self::Error> {
        (**self).prefixes_of(key)
    }

    fn all(&mut self) -> Result<Self::RangeIterator<'_>, Self::Error> {
        (**self).all()
    }

    fn entry_remove(&mut self, key: &<E as RangeEntry>::Key) -> Result<Option<E>, Self::Error> {
        (**self).entry_remove(key)
    }

    fn remove_prefix_filtered(
        &mut self,
        prefix: &<E as RangeEntry>::Key,
        predicate: impl Fn(&<E as RangeEntry>::Value) -> bool,
    ) -> Result<usize, Self::Error> {
        (**self).remove_prefix_filtered(prefix, predicate)
    }
}

#[derive(Debug, Clone, Copy)]
pub struct SyncConfig {
    /// Up to how many values to send immediately, before sending only a fingerprint.
    max_set_size: usize,
    /// `k` in the protocol, how many splits to generate. at least 2
    split_factor: usize,
}

impl Default for SyncConfig {
    fn default() -> Self {
        SyncConfig {
            max_set_size: 1,
            split_factor: 2,
        }
    }
}

/// The outcome of a [`Store::put`] operation.
#[derive(Debug)]
pub enum InsertOutcome {
    /// The entry was not inserted because a newer entry for its key or a
    /// prefix of its key exists.
    NotInserted,
    /// The entry was inserted.
    Inserted {
        /// Number of entries that were removed as a consequence of this insert operation.
        /// The removed entries had a key that starts with the new entry's key and a lower value.
        removed: usize,
    },
}

#[cfg(test)]
mod tests {
    use proptest::prelude::*;
    use std::{cell::RefCell, collections::BTreeMap, convert::Infallible, fmt::Debug, rc::Rc};
    use test_strategy::proptest;

    use super::*;

    #[derive(Debug)]
    struct SimpleStore<K, V> {
        data: BTreeMap<K, V>,
    }

    impl<K, V> Default for SimpleStore<K, V> {
        fn default() -> Self {
            SimpleStore {
                data: BTreeMap::default(),
            }
        }
    }

    impl<K, V> RangeEntry for (K, V)
    where
        K: RangeKey,
        V: RangeValue,
    {
        type Key = K;
        type Value = V;

        fn key(&self) -> &Self::Key {
            &self.0
        }

        fn value(&self) -> &Self::Value {
            &self.1
        }

        fn as_fingerprint(&self) -> Fingerprint {
            let mut hasher = blake3::Hasher::new();
            hasher.update(format!("{:?}", self.0).as_bytes());
            hasher.update(format!("{:?}", self.1).as_bytes());
            Fingerprint(hasher.finalize().into())
        }
    }

    impl RangeKey for &'static str {
        fn is_prefix_of(&self, other: &Self) -> bool {
            other.starts_with(self)
        }
    }
    impl RangeKey for String {
        fn is_prefix_of(&self, other: &Self) -> bool {
            other.starts_with(self)
        }
    }

    impl RangeValue for &'static [u8] {}
    impl RangeValue for i32 {}
    impl RangeValue for u8 {}
    impl RangeValue for () {}

    impl<K, V> Store<(K, V)> for SimpleStore<K, V>
    where
        K: RangeKey + Default,
        V: RangeValue,
    {
        type Error = Infallible;
        type ParentIterator<'a> = std::vec::IntoIter<Result<(K, V), Infallible>>;

        fn get_first(&mut self) -> Result<K, Self::Error> {
            if let Some((k, _)) = self.data.first_key_value() {
                Ok(k.clone())
            } else {
                Ok(Default::default())
            }
        }

        fn get(&mut self, key: &K) -> Result<Option<(K, V)>, Self::Error> {
            Ok(self.data.get(key).cloned().map(|v| (key.clone(), v)))
        }

        fn len(&mut self) -> Result<usize, Self::Error> {
            Ok(self.data.len())
        }

        fn is_empty(&mut self) -> Result<bool, Self::Error> {
            Ok(self.data.is_empty())
        }

        /// Calculate the fingerprint of the given range.
        fn get_fingerprint(&mut self, range: &Range<K>) -> Result<Fingerprint, Self::Error> {
            let elements = self.get_range(range.clone())?;
            let mut fp = Fingerprint::empty();
            for el in elements {
                let el = el?;
                fp ^= el.as_fingerprint();
            }

            Ok(fp)
        }

        /// Insert the given key value pair.
        fn entry_put(&mut self, e: (K, V)) -> Result<(), Self::Error> {
            self.data.insert(e.0, e.1);
            Ok(())
        }

        type RangeIterator<'a> = SimpleRangeIterator<'a, K, V>
        where K: 'a, V: 'a;
        /// Returns all items in the given range
        fn get_range(&mut self, range: Range<K>) -> Result<Self::RangeIterator<'_>, Self::Error> {
            // TODO: this is not very efficient, optimize depending on data structure
            let iter = self.data.iter();

            Ok(SimpleRangeIterator {
                iter,
                filter: SimpleFilter::Range(range),
            })
        }

        fn entry_remove(&mut self, key: &K) -> Result<Option<(K, V)>, Self::Error> {
            let res = self.data.remove(key).map(|v| (key.clone(), v));
            Ok(res)
        }

        fn all(&mut self) -> Result<Self::RangeIterator<'_>, Self::Error> {
            let iter = self.data.iter();
            Ok(SimpleRangeIterator {
                iter,
                filter: SimpleFilter::None,
            })
        }

        // TODO: Not horrible.
        fn prefixes_of(&mut self, key: &K) -> Result<Self::ParentIterator<'_>, Self::Error> {
            let mut res = vec![];
            for (k, v) in self.data.iter() {
                if k.is_prefix_of(key) {
                    res.push(Ok((k.clone(), v.clone())));
                }
            }
            Ok(res.into_iter())
        }

        fn prefixed_by(&mut self, prefix: &K) -> Result<Self::RangeIterator<'_>, Self::Error> {
            let iter = self.data.iter();
            Ok(SimpleRangeIterator {
                iter,
                filter: SimpleFilter::Prefix(prefix.clone()),
            })
        }

        fn remove_prefix_filtered(
            &mut self,
            prefix: &K,
            predicate: impl Fn(&V) -> bool,
        ) -> Result<usize, Self::Error> {
            let old_len = self.data.len();
            self.data.retain(|k, v| {
                let remove = prefix.is_prefix_of(k) && predicate(v);
                !remove
            });
            Ok(old_len - self.data.len())
        }
    }

    #[derive(Debug)]
    pub struct SimpleRangeIterator<'a, K, V> {
        iter: std::collections::btree_map::Iter<'a, K, V>,
        filter: SimpleFilter<K>,
    }

    #[derive(Debug)]
    enum SimpleFilter<K> {
        None,
        Range(Range<K>),
        Prefix(K),
    }

    impl<'a, K, V> Iterator for SimpleRangeIterator<'a, K, V>
    where
        K: RangeKey + Default,
        V: Clone,
    {
        type Item = Result<(K, V), Infallible>;

        fn next(&mut self) -> Option<Self::Item> {
            let mut next = self.iter.next()?;

            let filter = |x: &K| match &self.filter {
                SimpleFilter::None => true,
                SimpleFilter::Range(range) => range.contains(x),
                SimpleFilter::Prefix(prefix) => prefix.is_prefix_of(x),
            };

            loop {
                if filter(next.0) {
                    return Some(Ok((next.0.clone(), next.1.clone())));
                }

                next = self.iter.next()?;
            }
        }
    }

    #[test]
    fn test_paper_1() {
        let alice_set = [("ape", 1), ("eel", 1), ("fox", 1), ("gnu", 1)];
        let bob_set = [
            ("bee", 1),
            ("cat", 1),
            ("doe", 1),
            ("eel", 1),
            ("fox", 1),
            ("hog", 1),
        ];

        let res = sync(&alice_set, &bob_set);
        res.print_messages();
        assert_eq!(res.alice_to_bob.len(), 3, "A -> B message count");
        assert_eq!(res.bob_to_alice.len(), 2, "B -> A message count");

        // Initial message
        assert_eq!(res.alice_to_bob[0].parts.len(), 1);
        assert!(res.alice_to_bob[0].parts[0].is_range_fingerprint());

        // Response from Bob - recurse once
        assert_eq!(res.bob_to_alice[0].parts.len(), 2);
        assert!(res.bob_to_alice[0].parts[0].is_range_fingerprint());
        assert!(res.bob_to_alice[0].parts[1].is_range_fingerprint());
        // Last response from Alice
        assert_eq!(res.alice_to_bob[1].parts.len(), 3);
        assert!(res.alice_to_bob[1].parts[0].is_range_fingerprint());
        assert!(res.alice_to_bob[1].parts[1].is_range_fingerprint());
        assert!(res.alice_to_bob[1].parts[2].is_range_item());

        // Last response from Bob
        assert_eq!(res.bob_to_alice[1].parts.len(), 2);
        assert!(res.bob_to_alice[1].parts[0].is_range_item());
        assert!(res.bob_to_alice[1].parts[1].is_range_item());
    }

    #[test]
    fn test_paper_2() {
        let alice_set = [
            ("ape", 1),
            ("bee", 1),
            ("cat", 1),
            ("doe", 1),
            ("eel", 1),
            ("fox", 1), // the only value being sent
            ("gnu", 1),
            ("hog", 1),
        ];
        let bob_set = [
            ("ape", 1),
            ("bee", 1),
            ("cat", 1),
            ("doe", 1),
            ("eel", 1),
            ("gnu", 1),
            ("hog", 1),
        ];

        let res = sync(&alice_set, &bob_set);
        assert_eq!(res.alice_to_bob.len(), 3, "A -> B message count");
        assert_eq!(res.bob_to_alice.len(), 2, "B -> A message count");
    }

    #[test]
    fn test_paper_3() {
        let alice_set = [
            ("ape", 1),
            ("bee", 1),
            ("cat", 1),
            ("doe", 1),
            ("eel", 1),
            ("fox", 1),
            ("gnu", 1),
            ("hog", 1),
        ];
        let bob_set = [("ape", 1), ("cat", 1), ("eel", 1), ("gnu", 1)];

        let res = sync(&alice_set, &bob_set);
        assert_eq!(res.alice_to_bob.len(), 3, "A -> B message count");
        assert_eq!(res.bob_to_alice.len(), 2, "B -> A message count");
    }

    #[test]
    fn test_limits() {
        let alice_set = [("ape", 1), ("bee", 1), ("cat", 1)];
        let bob_set = [("ape", 1), ("cat", 1), ("doe", 1)];

        let res = sync(&alice_set, &bob_set);
        assert_eq!(res.alice_to_bob.len(), 2, "A -> B message count");
        assert_eq!(res.bob_to_alice.len(), 2, "B -> A message count");
    }

    #[test]
    fn test_prefixes_simple() {
        let alice_set = [("/foo/bar", 1), ("/foo/baz", 1), ("/foo/cat", 1)];
        let bob_set = [("/foo/bar", 1), ("/alice/bar", 1), ("/alice/baz", 1)];

        let res = sync(&alice_set, &bob_set);
        assert_eq!(res.alice_to_bob.len(), 2, "A -> B message count");
        assert_eq!(res.bob_to_alice.len(), 2, "B -> A message count");
    }

    #[test]
    fn test_prefixes_empty_alice() {
        let alice_set = [];
        let bob_set = [("/foo/bar", 1), ("/alice/bar", 1), ("/alice/baz", 1)];

        let res = sync(&alice_set, &bob_set);
        assert_eq!(res.alice_to_bob.len(), 1, "A -> B message count");
        assert_eq!(res.bob_to_alice.len(), 1, "B -> A message count");
    }

    #[test]
    fn test_prefixes_empty_bob() {
        let alice_set = [("/foo/bar", 1), ("/foo/baz", 1), ("/foo/cat", 1)];
        let bob_set = [];

        let res = sync(&alice_set, &bob_set);
        assert_eq!(res.alice_to_bob.len(), 2, "A -> B message count");
        assert_eq!(res.bob_to_alice.len(), 1, "B -> A message count");
    }

    #[test]
    fn test_equal_key_higher_value() {
        let alice_set = [("foo", 2)];
        let bob_set = [("foo", 1)];

        let res = sync(&alice_set, &bob_set);
        assert_eq!(res.alice_to_bob.len(), 2, "A -> B message count");
        assert_eq!(res.bob_to_alice.len(), 1, "B -> A message count");
    }

    #[test]
    fn test_multikey() {
        /// Uses the blanket impl of [`RangeKey]` for `T: AsRef<[u8]>` in this module.
        #[derive(Default, Clone, PartialEq, Eq, PartialOrd, Ord)]
        struct Multikey {
            author: [u8; 4],
            key: Vec<u8>,
        }

        impl RangeKey for Multikey {
            fn is_prefix_of(&self, other: &Self) -> bool {
                self.author == other.author && self.key.starts_with(&other.key)
            }
        }

        impl Debug for Multikey {
            fn fmt(&self, f: &mut std::fmt::Formatter<'_>) -> std::fmt::Result {
                let key = if let Ok(key) = std::str::from_utf8(&self.key) {
                    key.to_string()
                } else {
                    hex::encode(&self.key)
                };
                f.debug_struct("Multikey")
                    .field("author", &hex::encode(self.author))
                    .field("key", &key)
                    .finish()
            }
        }

        impl Multikey {
            fn new(author: [u8; 4], key: impl AsRef<[u8]>) -> Self {
                Multikey {
                    author,
                    key: key.as_ref().to_vec(),
                }
            }
        }
        let author_a = [1u8; 4];
        let author_b = [2u8; 4];
        let alice_set = [
            (Multikey::new(author_a, "ape"), 1),
            (Multikey::new(author_a, "bee"), 1),
            (Multikey::new(author_b, "bee"), 1),
            (Multikey::new(author_a, "doe"), 1),
        ];
        let bob_set = [
            (Multikey::new(author_a, "ape"), 1),
            (Multikey::new(author_a, "bee"), 1),
            (Multikey::new(author_a, "cat"), 1),
            (Multikey::new(author_b, "cat"), 1),
        ];

        // No limit
        let mut res = sync(&alice_set, &bob_set);
        assert_eq!(res.alice_to_bob.len(), 2, "A -> B message count");
        assert_eq!(res.bob_to_alice.len(), 2, "B -> A message count");
        res.assert_alice_set(
            "no limit",
            &[
                (Multikey::new(author_a, "ape"), 1),
                (Multikey::new(author_a, "bee"), 1),
                (Multikey::new(author_b, "bee"), 1),
                (Multikey::new(author_a, "doe"), 1),
                (Multikey::new(author_a, "cat"), 1),
                (Multikey::new(author_b, "cat"), 1),
            ],
        );

        res.assert_bob_set(
            "no limit",
            &[
                (Multikey::new(author_a, "ape"), 1),
                (Multikey::new(author_a, "bee"), 1),
                (Multikey::new(author_b, "bee"), 1),
                (Multikey::new(author_a, "doe"), 1),
                (Multikey::new(author_a, "cat"), 1),
                (Multikey::new(author_b, "cat"), 1),
            ],
        );
    }

    // This tests two things:
    // 1) validate cb returning false leads to no changes on both sides after sync
    // 2) validate cb receives expected entries
    #[test]
    fn test_validate_cb() {
        let alice_set = [("alice1", 1), ("alice2", 2)];
        let bob_set = [("bob1", 3), ("bob2", 4), ("bob3", 5)];
        let alice_validate_set = Rc::new(RefCell::new(vec![]));
        let bob_validate_set = Rc::new(RefCell::new(vec![]));

        let validate_alice: ValidateCb<&str, i32> = Box::new({
            let alice_validate_set = alice_validate_set.clone();
            move |_, e| {
                alice_validate_set.borrow_mut().push(e.entry);
                false
            }
        });
        let validate_bob: ValidateCb<&str, i32> = Box::new({
            let bob_validate_set = bob_validate_set.clone();
            move |_, e| {
                bob_validate_set.borrow_mut().push(e.entry);
                false
            }
        });

        let mut alice = SimpleStore::default();
        for (k, v) in alice_set {
            alice.put((k, v)).unwrap();
        }

        let mut bob = SimpleStore::default();
        for (k, v) in bob_set {
            bob.put((k, v)).unwrap();
        }

        // run sync with a validate callback returning false, so no new entries are stored on either side
        let mut res = sync_exchange_messages(alice, bob, &validate_alice, &validate_bob, 100);
        res.assert_alice_set("unchanged", &alice_set);
        res.assert_bob_set("unchanged", &bob_set);

        // assert that the validate callbacks received all expected entries
        assert_eq!(alice_validate_set.take(), bob_set);
        assert_eq!(bob_validate_set.take(), alice_set);
    }

    struct SyncResult<K, V>
    where
        K: RangeKey + Default,
        V: RangeValue,
    {
        alice: SimpleStore<K, V>,
        bob: SimpleStore<K, V>,
        alice_to_bob: Vec<Message<(K, V)>>,
        bob_to_alice: Vec<Message<(K, V)>>,
    }

    impl<K, V> SyncResult<K, V>
    where
        K: RangeKey + Default,
        V: RangeValue,
    {
        fn print_messages(&self) {
            let len = std::cmp::max(self.alice_to_bob.len(), self.bob_to_alice.len());
            for i in 0..len {
                if let Some(msg) = self.alice_to_bob.get(i) {
                    println!("A -> B:");
                    print_message(msg);
                }
                if let Some(msg) = self.bob_to_alice.get(i) {
                    println!("B -> A:");
                    print_message(msg);
                }
            }
        }

        fn assert_alice_set(&mut self, ctx: &str, expected: &[(K, V)]) {
            dbg!(self.alice.all().unwrap().collect::<Vec<_>>());
            for e in expected {
                assert_eq!(
                    self.alice.get(e.key()).unwrap().as_ref(),
                    Some(e),
                    "{}: (alice) missing key {:?}",
                    ctx,
                    e.key()
                );
            }
            assert_eq!(
                expected.len(),
                self.alice.len().unwrap(),
                "{}: (alice)",
                ctx
            );
        }

        fn assert_bob_set(&mut self, ctx: &str, expected: &[(K, V)]) {
            dbg!(self.bob.all().unwrap().collect::<Vec<_>>());

            for e in expected {
                assert_eq!(
                    self.bob.get(e.key()).unwrap().as_ref(),
                    Some(e),
                    "{}: (bob) missing key {:?}",
                    ctx,
                    e
                );
            }
            assert_eq!(expected.len(), self.bob.len().unwrap(), "{}: (bob)", ctx);
        }
    }

    fn print_message<E: RangeEntry>(msg: &Message<E>) {
        for part in &msg.parts {
            match part {
                MessagePart::RangeFingerprint(RangeFingerprint { range, fingerprint }) => {
                    println!(
                        "  RangeFingerprint({:?}, {:?}, {:?})",
                        range.x(),
                        range.y(),
                        fingerprint
                    );
                }
                MessagePart::RangeItems(RangeItems {
                    range,
                    values,
                    have_local,
                }) => {
                    println!(
                        "  RangeItem({:?} | {:?}) (local?: {})\n  {:?}",
                        range.x(),
                        range.y(),
                        have_local,
                        values,
                    );
                }
            }
        }
    }

    type ValidateCb<K, V> = Box<dyn Fn(&SimpleStore<K, V>, &RangeItem<(K, V)>) -> bool>;

    fn sync<K, V>(alice_set: &[(K, V)], bob_set: &[(K, V)]) -> SyncResult<K, V>
    where
        K: RangeKey + Default,
        V: RangeValue,
    {
        let alice_validate_cb: ValidateCb<K, V> = Box::new(|_, _| true);
        let bob_validate_cb: ValidateCb<K, V> = Box::new(|_, _| true);
        sync_with_validate_cb_and_assert(alice_set, bob_set, &alice_validate_cb, &bob_validate_cb)
    }

    fn insert_if_larger<K: RangeKey, V: RangeValue>(map: &mut BTreeMap<K, V>, key: K, value: V) {
        let mut insert = true;
        for (k, v) in map.iter() {
            if k.is_prefix_of(&key) && v >= &value {
                insert = false;
            }
        }
        if insert {
            #[allow(clippy::needless_bool)]
            map.retain(|k, v| {
                if key.is_prefix_of(k) && value >= *v {
                    false
                } else {
                    true
                }
            });
            map.insert(key, value);
        }
    }

    fn sync_with_validate_cb_and_assert<K, V, F1, F2>(
        alice_set: &[(K, V)],
        bob_set: &[(K, V)],
        alice_validate_cb: F1,
        bob_validate_cb: F2,
    ) -> SyncResult<K, V>
    where
        K: RangeKey + Default,
        V: RangeValue,
        F1: Fn(&SimpleStore<K, V>, &RangeItem<(K, V)>) -> bool,
        F2: Fn(&SimpleStore<K, V>, &RangeItem<(K, V)>) -> bool,
    {
        let mut alice = SimpleStore::<K, V>::default();
        let mut bob = SimpleStore::<K, V>::default();

        let expected_set = {
            let mut expected_set = BTreeMap::new();
            let mut alice_expected = BTreeMap::new();
            for e in alice_set {
                alice.put(e.clone()).unwrap();
                insert_if_larger(&mut expected_set, e.0.clone(), e.1.clone());
                insert_if_larger(&mut alice_expected, e.0.clone(), e.1.clone());
            }
            let alice_expected = alice_expected.into_iter().collect::<Vec<_>>();
            let alice_now: Vec<_> = alice.all().unwrap().collect::<Result<_, _>>().unwrap();
            assert_eq!(
                alice_expected, alice_now,
                "alice initial set does not match"
            );

            let mut bob_expected = BTreeMap::new();
            for e in bob_set {
                bob.put(e.clone()).unwrap();
                insert_if_larger(&mut expected_set, e.0.clone(), e.1.clone());
                insert_if_larger(&mut bob_expected, e.0.clone(), e.1.clone());
            }
            let bob_expected = bob_expected.into_iter().collect::<Vec<_>>();
            let bob_now: Vec<_> = bob.all().unwrap().collect::<Result<_, _>>().unwrap();
            assert_eq!(bob_expected, bob_now, "bob initial set does not match");

            expected_set.into_iter().collect::<Vec<_>>()
        };

        let mut res = sync_exchange_messages(alice, bob, alice_validate_cb, bob_validate_cb, 100);

        let alice_now: Vec<_> = res.alice.all().unwrap().collect::<Result<_, _>>().unwrap();
        if alice_now != expected_set {
            res.print_messages();
            println!("alice_init: {alice_set:?}");
            println!("bob_init:   {bob_set:?}");
            println!("expected:   {expected_set:?}");
            println!("alice_now:  {alice_now:?}");
            panic!("alice_now does not match expected");
        }

        let bob_now: Vec<_> = res.bob.all().unwrap().collect::<Result<_, _>>().unwrap();
        if bob_now != expected_set {
            res.print_messages();
            println!("alice_init: {alice_set:?}");
            println!("bob_init:   {bob_set:?}");
            println!("expected:   {expected_set:?}");
            println!("bob_now:    {bob_now:?}");
            panic!("bob_now does not match expected");
        }

        // Check that values were never sent twice
        let mut alice_sent = BTreeMap::new();
        for msg in &res.alice_to_bob {
            for part in &msg.parts {
                if let Some(values) = part.values() {
                    for RangeItem { entry: e, .. } in values {
                        assert!(
                            alice_sent.insert(e.key(), e).is_none(),
                            "alice: duplicate {:?}",
                            e
                        );
                    }
                }
            }
        }

        let mut bob_sent = BTreeMap::new();
        for msg in &res.bob_to_alice {
            for part in &msg.parts {
                if let Some(values) = part.values() {
                    for RangeItem { entry: e, .. } in values {
                        assert!(
                            bob_sent.insert(e.key(), e).is_none(),
                            "bob: duplicate {:?}",
                            e
                        );
                    }
                }
            }
        }

        res
    }

    fn sync_exchange_messages<K, V, F1, F2>(
        mut alice: SimpleStore<K, V>,
        mut bob: SimpleStore<K, V>,
        alice_validate_cb: F1,
        bob_validate_cb: F2,
        max_rounds: usize,
    ) -> SyncResult<K, V>
    where
        K: RangeKey + Default,
        V: RangeValue,
        F1: Fn(&SimpleStore<K, V>, &RangeItem<(K, V)>) -> bool,
        F2: Fn(&SimpleStore<K, V>, &RangeItem<(K, V)>) -> bool,
    {
        let mut alice_to_bob = Vec::new();
        let mut bob_to_alice = Vec::new();
        let initial_message = alice.initial_message().unwrap();

        let mut next_to_bob = Some(initial_message);
        let mut rounds = 0;
        while let Some(msg) = next_to_bob.take() {
            assert!(rounds < max_rounds, "too many rounds");
            rounds += 1;
            alice_to_bob.push(msg.clone());

            if let Some(msg) = bob
                .process_message(
                    &Default::default(),
                    msg,
                    &bob_validate_cb,
                    |_, _, _| (),
                    |_, _| Content::complete(),
                )
                .unwrap()
            {
                bob_to_alice.push(msg.clone());
                next_to_bob = alice
                    .process_message(
                        &Default::default(),
                        msg,
                        &alice_validate_cb,
                        |_, _, _| (),
                        |_, _| Content::complete(),
                    )
                    .unwrap();
            }
        }
        SyncResult {
            alice,
            bob,
            alice_to_bob,
            bob_to_alice,
        }
    }

    #[test]
    fn store_get_range() {
        let mut store = SimpleStore::<&'static str, i32>::default();
        let set = [
            ("bee", 1),
            ("cat", 1),
            ("doe", 1),
            ("eel", 1),
            ("fox", 1),
            ("hog", 1),
        ];
        for (k, v) in &set {
            store.entry_put((*k, *v)).unwrap();
        }

        let all: Vec<_> = store
            .get_range(Range::new("", ""))
            .unwrap()
            .collect::<Result<_, Infallible>>()
            .unwrap();
        assert_eq!(&all, &set[..]);

        let regular: Vec<_> = store
            .get_range(("bee", "eel").into())
            .unwrap()
            .collect::<Result<_, Infallible>>()
            .unwrap();
        assert_eq!(&regular, &set[..3]);

        // empty start
        let regular: Vec<_> = store
            .get_range(("", "eel").into())
            .unwrap()
            .collect::<Result<_, Infallible>>()
            .unwrap();
        assert_eq!(&regular, &set[..3]);

        let regular: Vec<_> = store
            .get_range(("cat", "hog").into())
            .unwrap()
            .collect::<Result<_, Infallible>>()
            .unwrap();

        assert_eq!(&regular, &set[1..5]);

        let excluded: Vec<_> = store
            .get_range(("fox", "bee").into())
            .unwrap()
            .collect::<Result<_, Infallible>>()
            .unwrap();

        assert_eq!(excluded[0].0, "fox");
        assert_eq!(excluded[1].0, "hog");
        assert_eq!(excluded.len(), 2);

        let excluded: Vec<_> = store
            .get_range(("fox", "doe").into())
            .unwrap()
            .collect::<Result<_, Infallible>>()
            .unwrap();

        assert_eq!(excluded.len(), 4);
        assert_eq!(excluded[0].0, "bee");
        assert_eq!(excluded[1].0, "cat");
        assert_eq!(excluded[2].0, "fox");
        assert_eq!(excluded[3].0, "hog");
    }

    type TestSetStringUnit = BTreeMap<String, ()>;
    type TestSetStringU8 = BTreeMap<String, u8>;

    fn test_key() -> impl Strategy<Value = String> {
        "[a-z0-9]{0,5}"
    }

    fn test_set_string_unit() -> impl Strategy<Value = TestSetStringUnit> {
        prop::collection::btree_map(test_key(), Just(()), 0..10)
    }

    fn test_set_string_u8() -> impl Strategy<Value = TestSetStringU8> {
        prop::collection::btree_map(test_key(), test_value_u8(), 0..10)
    }

    fn test_value_u8() -> impl Strategy<Value = u8> {
        0u8..u8::MAX
    }

    fn test_vec_string_unit() -> impl Strategy<Value = Vec<(String, ())>> {
        test_set_string_unit().prop_map(|m| m.into_iter().collect::<Vec<_>>())
    }
    fn test_vec_string_u8() -> impl Strategy<Value = Vec<(String, u8)>> {
        test_set_string_u8().prop_map(|m| m.into_iter().collect::<Vec<_>>())
    }

    fn test_range() -> impl Strategy<Value = Range<String>> {
        // ranges with x > y are explicitly allowed - they wrap around
        (test_key(), test_key()).prop_map(|(x, y)| Range::new(x, y))
    }

    fn mk_test_set(values: impl IntoIterator<Item = impl AsRef<str>>) -> TestSetStringUnit {
        values
            .into_iter()
            .map(|v| v.as_ref().to_string())
            .map(|k| (k, ()))
            .collect()
    }

    fn mk_test_vec(values: impl IntoIterator<Item = impl AsRef<str>>) -> Vec<(String, ())> {
        mk_test_set(values).into_iter().collect()
    }

    #[test]
    fn simple_store_sync_1() {
        let alice = mk_test_vec(["3"]);
        let bob = mk_test_vec(["2", "3", "4", "5", "6", "7", "8"]);
        let _res = sync(&alice, &bob);
    }

    #[test]
    fn simple_store_sync_x() {
        let alice = mk_test_vec(["1", "3"]);
        let bob = mk_test_vec(["2"]);
        let _res = sync(&alice, &bob);
    }

    #[test]
    fn simple_store_sync_2() {
        let alice = mk_test_vec(["1", "3"]);
        let bob = mk_test_vec(["0", "2", "3"]);
        let _res = sync(&alice, &bob);
    }

    #[test]
    fn simple_store_sync_3() {
        let alice = mk_test_vec(["8", "9"]);
        let bob = mk_test_vec(["1", "2", "3"]);
        let _res = sync(&alice, &bob);
    }

    #[proptest]
    fn simple_store_sync(
        #[strategy(test_vec_string_unit())] alice: Vec<(String, ())>,
        #[strategy(test_vec_string_unit())] bob: Vec<(String, ())>,
    ) {
        let _res = sync(&alice, &bob);
    }

    #[proptest]
    fn simple_store_sync_u8(
        #[strategy(test_vec_string_u8())] alice: Vec<(String, u8)>,
        #[strategy(test_vec_string_u8())] bob: Vec<(String, u8)>,
    ) {
        let _res = sync(&alice, &bob);
    }

    /// A generic fn to make a test for the get_range fn of a store.
    #[allow(clippy::type_complexity)]
    fn store_get_ranges_test<S, E>(
        elems: impl IntoIterator<Item = E>,
        range: Range<E::Key>,
    ) -> (Vec<E>, Vec<E>)
    where
        S: Store<E> + Default,
        E: RangeEntry,
    {
        let mut store = S::default();
        let elems = elems.into_iter().collect::<Vec<_>>();
        for e in elems.iter().cloned() {
            store.entry_put(e).unwrap();
        }
        let mut actual = store
            .get_range(range.clone())
            .unwrap()
            .collect::<std::result::Result<Vec<_>, S::Error>>()
            .unwrap();
        let mut expected = elems
            .into_iter()
            .filter(|e| range.contains(e.key()))
            .collect::<Vec<_>>();

        actual.sort_by(|a, b| a.key().cmp(b.key()));
        expected.sort_by(|a, b| a.key().cmp(b.key()));
        (expected, actual)
    }

    #[proptest]
    fn simple_store_get_ranges(
        #[strategy(test_set_string_unit())] contents: BTreeMap<String, ()>,
        #[strategy(test_range())] range: Range<String>,
    ) {
        let (expected, actual) = store_get_ranges_test::<SimpleStore<_, _>, _>(contents, range);
        prop_assert_eq!(expected, actual);
    }
}<|MERGE_RESOLUTION|>--- conflicted
+++ resolved
@@ -322,13 +322,8 @@
     /// prefixes).
     ///
     /// `content_status_cb` is called for each outgoing entry about to be sent to the remote.
-<<<<<<< HEAD
     /// It must return a [`Content`], which will be sent to the remote with the entry.
-    pub fn process_message<F, F2, F3>(
-=======
-    /// It must return a [`ContentStatus`], which will be sent to the remote with the entry.
     fn process_message<F, F2, F3>(
->>>>>>> 9b3165b7
         &mut self,
         config: &SyncConfig,
         message: Message<E>,
@@ -337,15 +332,9 @@
         content_status_cb: F3,
     ) -> Result<Option<Message<E>>, Self::Error>
     where
-<<<<<<< HEAD
-        F: Fn(&S, &RangeItem<E>) -> bool,
-        F2: FnMut(&S, E, Content),
-        F3: Fn(&S, &E) -> Content,
-=======
-        F: Fn(&Self, &E, ContentStatus) -> bool,
-        F2: FnMut(&Self, E, ContentStatus),
-        F3: Fn(&Self, &E) -> ContentStatus,
->>>>>>> 9b3165b7
+        F: Fn(&Self, &RangeItem<E>) -> bool,
+        F2: FnMut(&Self, E, Content),
+        F3: Fn(&Self, &E) -> Content,
     {
         let mut out = Vec::new();
 
@@ -401,36 +390,20 @@
                     items
                         .into_iter()
                         .map(|entry| {
-<<<<<<< HEAD
-                            entry.map(|entry| {
-                                let content = content_status_cb(&self.store, &entry);
-                                RangeItem { entry, content }
-                            })
-=======
-                            let content_status = content_status_cb(self, &entry);
-                            (entry, content_status)
->>>>>>> 9b3165b7
+                            let content = content_status_cb(&self, &entry);
+                            RangeItem { entry, content }
                         })
                         .collect()
                 })
             };
 
             // Store incoming values
-<<<<<<< HEAD
             for item in values {
-                if validate_cb(&self.store, &item) {
-=======
-            for (entry, content_status) in values {
-                if validate_cb(self, &entry, content_status) {
->>>>>>> 9b3165b7
+                if validate_cb(self, &item) {
                     // TODO: Get rid of the clone?
                     let outcome = self.put(item.entry.clone())?;
                     if let InsertOutcome::Inserted { .. } = outcome {
-<<<<<<< HEAD
-                        on_insert_cb(&self.store, item.entry, item.content);
-=======
-                        on_insert_cb(self, entry, content_status);
->>>>>>> 9b3165b7
+                        on_insert_cb(self, item.entry, item.content);
                     }
                 }
             }
@@ -463,20 +436,11 @@
                 let values = values
                     .into_iter()
                     .map(|entry| {
-<<<<<<< HEAD
-                        let entry = entry?;
-                        let content = content_status_cb(&self.store, &entry);
+                        let content = content_status_cb(&self, &entry);
                         Ok(RangeItem { entry, content })
                     })
                     .collect::<Result<Vec<_>, _>>()?;
                 out.push(MessagePart::RangeItems(RangeItems {
-=======
-                        let content_status = content_status_cb(self, &entry);
-                        (entry, content_status)
-                    })
-                    .collect();
-                out.push(MessagePart::RangeItem(RangeItem {
->>>>>>> 9b3165b7
                     range,
                     values,
                     have_local: false,
@@ -570,13 +534,8 @@
                             .into_iter()
                             .map(|entry| {
                                 entry.map(|entry| {
-<<<<<<< HEAD
-                                    let content = content_status_cb(&self.store, &entry);
+                                    let content = content_status_cb(self, &entry);
                                     RangeItem { entry, content }
-=======
-                                    let content_status = content_status_cb(self, &entry);
-                                    (entry, content_status)
->>>>>>> 9b3165b7
                                 })
                             })
                             .collect::<Result<_, _>>()?;
